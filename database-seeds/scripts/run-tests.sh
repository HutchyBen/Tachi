#!/bin/bash

cd "$(dirname "$0")"

# Output stderr and stdout to the terminal, but only save stderr to a file
# Isn't bash wonderful?

<<<<<<< HEAD
ts-node test/collections.test.ts 2> >(tee failed-tests.log >&2)
ts-node test/id.test.ts 2> >(tee -a failed-tests.log >&2)
=======
# I can't figure out how to make it write to failed-tests.log instead of appending
# so, whatever.
# look. I don't like bash much.
# I'd rather spend 0% of my time here.
rm failed-tests.log -f

ts-node test/collections.test.ts 2> >(tee -a failed-tests.log >&2)
ts-node test/id.test.ts 2> >(tee -a failed-tests.log >&2)
ts-node test/folder-id.test.ts 2> >(tee -a failed-tests.log >&2)
>>>>>>> 9536e345
<|MERGE_RESOLUTION|>--- conflicted
+++ resolved
@@ -1,21 +1,10 @@
 #!/bin/bash
 
-cd "$(dirname "$0")"
+cd "$(dirname "$0")" || exit
 
 # Output stderr and stdout to the terminal, but only save stderr to a file
 # Isn't bash wonderful?
 
-<<<<<<< HEAD
 ts-node test/collections.test.ts 2> >(tee failed-tests.log >&2)
 ts-node test/id.test.ts 2> >(tee -a failed-tests.log >&2)
-=======
-# I can't figure out how to make it write to failed-tests.log instead of appending
-# so, whatever.
-# look. I don't like bash much.
-# I'd rather spend 0% of my time here.
-rm failed-tests.log -f
-
-ts-node test/collections.test.ts 2> >(tee -a failed-tests.log >&2)
-ts-node test/id.test.ts 2> >(tee -a failed-tests.log >&2)
-ts-node test/folder-id.test.ts 2> >(tee -a failed-tests.log >&2)
->>>>>>> 9536e345
+ts-node test/folder-id.test.ts 2> >(tee -a failed-tests.log >&2)
lockfileVersion: 5.3

specifiers:
  '@aws-sdk/client-s3': 3.49.0
  '@aws-sdk/signature-v4-crt': 3.49.0
  '@types/bcrypt': 5.0.0
  '@types/bcryptjs': ^2.4.2
  '@types/bson': 1.0.11
  '@types/bunyan': ^1.8.8
  '@types/connect-redis': 0.0.18
  '@types/express': 4.17.13
  '@types/express-session': 1.17.4
  '@types/mkdirp': 1.0.2
  '@types/multer': 1.4.7
  '@types/node': 16.11.7
  '@types/node-fetch': 2.5.12
  '@types/nodemailer': ^6.4.4
  '@types/range-parser': 1.2.4
  '@types/rate-limit-redis': 1.7.4
  '@types/rimraf': 3.0.2
  '@types/safe-json-stringify': 1.1.2
  '@types/supertest': 2.0.11
  '@types/tap': 15.0.5
  '@types/uuid': 8.3.4
  '@typescript-eslint/eslint-plugin': 5.10.2
  '@typescript-eslint/parser': 5.10.2
  '@valuabletouch/winston-seq': 1.3.0
  bcryptjs: 2.4.3
  bullmq: 1.68.4
  bunyan: 1.8.15
  commander: 9.0.0
  connect-redis: 6.1.1
  csv-parse: 5.0.4
  deepmerge: 4.2.2
  dotenv: 16.0.0
  eslint: 8.8.0
  eslint-config-prettier: 8.3.0
  eslint-plugin-import: 2.25.4
  eslint-plugin-prettier: 4.0.0
  express: 4.17.2
  express-async-errors: 3.1.1
  express-rate-limit: 5.5.1
  express-request-mock: 3.1.0
  express-session: 1.17.2
  fast-json-stable-hash: 1.0.3
  fast-xml-parser: 4.0.2
  helmet: 5.0.2
  html-entities: ^2.3.2
  json5: 2.2.0
  mkdirp: 1.0.4
  mongodb: 3.6.3
  monk: 7.3.4
  multer: 1.4.4
  node-cache: 5.1.2
  node-fetch: 2.6.7
  node-html-parser: ^5.3.3
  node-mocks-http: 1.11.0
  nodemailer: 6.7.2
  prettier: 2.5.1
  prudence: 0.9.7
  rate-limit-redis: 2.1.0
  redis: 3.1.2
  rg-stats: ^0.2.0
  rimraf: 3.0.2
  safe-json-stringify: 1.2.0
  seq-logging: 1.1.1
  supertest: 6.2.2
<<<<<<< HEAD
  tachi-common: 0.7.15
=======
  tachi-common: 0.7.3-real-exceed
>>>>>>> 96650c4a
  tap: 15.1.6
  ts-node: 10.4.0
  tsconfig-paths: 3.12.0
  typescript: 4.5.5
  why-is-node-running: 2.2.1
  winston: 3.5.1
  winston-daily-rotate-file: 4.6.0
  winston-transport: 4.5.0

dependencies:
  '@aws-sdk/client-s3': 3.49.0_@aws-sdk+signature-v4-crt@3.49.0
  '@aws-sdk/signature-v4-crt': 3.49.0
  '@types/bson': 1.0.11
  '@valuabletouch/winston-seq': 1.3.0
  bcryptjs: 2.4.3
  bullmq: 1.68.4
  bunyan: 1.8.15
  commander: 9.0.0
  connect-redis: 6.1.1
  csv-parse: 5.0.4
  deepmerge: 4.2.2
  dotenv: 16.0.0
  express: 4.17.2
  express-async-errors: 3.1.1_express@4.17.2
  express-rate-limit: 5.5.1
  express-session: 1.17.2
  fast-json-stable-hash: 1.0.3
  fast-xml-parser: 4.0.2
  helmet: 5.0.2
  html-entities: 2.3.3
  json5: 2.2.0
  mkdirp: 1.0.4
  mongodb: 3.6.3
  monk: 7.3.4
  multer: 1.4.4
  node-cache: 5.1.2
  node-fetch: 2.6.7
  node-html-parser: 5.3.3
  nodemailer: 6.7.2
  prudence: 0.9.7
  rate-limit-redis: 2.1.0
  redis: 3.1.2
  rg-stats: 0.2.0
  rimraf: 3.0.2
  safe-json-stringify: 1.2.0
  seq-logging: 1.1.1
<<<<<<< HEAD
  tachi-common: 0.7.15
=======
  tachi-common: 0.7.3-real-exceed
>>>>>>> 96650c4a
  ts-node: 10.4.0_2615db9039ce432b4abf2fc39ef336ec
  tsconfig-paths: 3.12.0
  typescript: 4.5.5
  winston: 3.5.1
  winston-daily-rotate-file: 4.6.0_winston@3.5.1
  winston-transport: 4.5.0

devDependencies:
  '@types/bcrypt': 5.0.0
  '@types/bcryptjs': 2.4.2
  '@types/bunyan': 1.8.8
  '@types/connect-redis': 0.0.18
  '@types/express': 4.17.13
  '@types/express-session': 1.17.4
  '@types/mkdirp': 1.0.2
  '@types/multer': 1.4.7
  '@types/node': 16.11.7
  '@types/node-fetch': 2.5.12
  '@types/nodemailer': 6.4.4
  '@types/range-parser': 1.2.4
  '@types/rate-limit-redis': 1.7.4
  '@types/rimraf': 3.0.2
  '@types/safe-json-stringify': 1.1.2
  '@types/supertest': 2.0.11
  '@types/tap': 15.0.5
  '@types/uuid': 8.3.4
  '@typescript-eslint/eslint-plugin': 5.10.2_2595c2126aec4d4b6e944b931dabb4c2
  '@typescript-eslint/parser': 5.10.2_eslint@8.8.0+typescript@4.5.5
  eslint: 8.8.0
  eslint-config-prettier: 8.3.0_eslint@8.8.0
  eslint-plugin-import: 2.25.4_eslint@8.8.0
  eslint-plugin-prettier: 4.0.0_43197c8d12d1d439034cfcf65e1c48c2
  express-request-mock: 3.1.0
  node-mocks-http: 1.11.0
  prettier: 2.5.1
  supertest: 6.2.2
  tap: 15.1.6_ts-node@10.4.0+typescript@4.5.5
  why-is-node-running: 2.2.1

packages:

  /@ampproject/remapping/2.1.0:
    resolution: {integrity: sha512-d5RysTlJ7hmw5Tw4UxgxcY3lkMe92n8sXCcuLPAyIAHK6j8DefDwtGnVVDgOnv+RnEosulDJ9NPKQL27bDId0g==}
    engines: {node: '>=6.0.0'}
    dependencies:
      '@jridgewell/trace-mapping': 0.3.2
    dev: true

  /@aws-crypto/crc32/2.0.0:
    resolution: {integrity: sha512-TvE1r2CUueyXOuHdEigYjIZVesInd9KN+K/TFFNfkkxRThiNxO6i4ZqqAVMoEjAamZZ1AA8WXJkjCz7YShHPQA==}
    dependencies:
      '@aws-crypto/util': 2.0.1
      '@aws-sdk/types': 3.49.0
      tslib: 1.14.1
    dev: false

  /@aws-crypto/ie11-detection/2.0.0:
    resolution: {integrity: sha512-pkVXf/dq6PITJ0jzYZ69VhL8VFOFoPZLZqtU/12SGnzYuJOOGNfF41q9GxdI1yqC8R13Rq3jOLKDFpUJFT5eTA==}
    dependencies:
      tslib: 1.14.1
    dev: false

  /@aws-crypto/sha256-browser/2.0.0:
    resolution: {integrity: sha512-rYXOQ8BFOaqMEHJrLHul/25ckWH6GTJtdLSajhlqGMx0PmSueAuvboCuZCTqEKlxR8CQOwRarxYMZZSYlhRA1A==}
    dependencies:
      '@aws-crypto/ie11-detection': 2.0.0
      '@aws-crypto/sha256-js': 2.0.0
      '@aws-crypto/supports-web-crypto': 2.0.0
      '@aws-crypto/util': 2.0.1
      '@aws-sdk/types': 3.49.0
      '@aws-sdk/util-locate-window': 3.49.0
      '@aws-sdk/util-utf8-browser': 3.49.0
      tslib: 1.14.1
    dev: false

  /@aws-crypto/sha256-js/2.0.0:
    resolution: {integrity: sha512-VZY+mCY4Nmrs5WGfitmNqXzaE873fcIZDu54cbaDaaamsaTOP1DBImV9F4pICc3EHjQXujyE8jig+PFCaew9ig==}
    dependencies:
      '@aws-crypto/util': 2.0.1
      '@aws-sdk/types': 3.49.0
      tslib: 1.14.1
    dev: false

  /@aws-crypto/supports-web-crypto/2.0.0:
    resolution: {integrity: sha512-Ge7WQ3E0OC7FHYprsZV3h0QIcpdyJLvIeg+uTuHqRYm8D6qCFJoiC+edSzSyFiHtZf+NOQDJ1q46qxjtzIY2nA==}
    dependencies:
      tslib: 1.14.1
    dev: false

  /@aws-crypto/util/2.0.1:
    resolution: {integrity: sha512-JJmFFwvbm08lULw4Nm5QOLg8+lAQeC8aCXK5xrtxntYzYXCGfHwUJ4Is3770Q7HmICsXthGQ+ZsDL7C2uH3yBQ==}
    dependencies:
      '@aws-sdk/types': 3.49.0
      '@aws-sdk/util-utf8-browser': 3.49.0
      tslib: 1.14.1
    dev: false

  /@aws-sdk/abort-controller/3.49.0:
    resolution: {integrity: sha512-1qLlgOgg3yrtm+AJEP7yoIk90o6ns3Dia8S9DRjj29jY40446etH3v/tIbHPE+em69HLXl1K6e5KD6t7EDxnlg==}
    engines: {node: '>= 12.0.0'}
    dependencies:
      '@aws-sdk/types': 3.49.0
      tslib: 2.3.1
    dev: false

  /@aws-sdk/chunked-blob-reader-native/3.49.0:
    resolution: {integrity: sha512-ppjmDWyufMB41Hmq5Gixd2+/c4kk2IPKKWT9zI9spKOYbbL/vY3FmRq4beQ6n5kWOzDPxKZ6wv04yrMS9yBy1A==}
    dependencies:
      '@aws-sdk/util-base64-browser': 3.49.0
      tslib: 2.3.1
    dev: false

  /@aws-sdk/chunked-blob-reader/3.49.0:
    resolution: {integrity: sha512-UI1rK4aBgwsQ6dOQs5Im1cNSb3c/RH1wKjD49zcwWyxe8e96C5G2LcshhVH3onWY5NgqQgs/ffEsXziGcNXRIg==}
    dependencies:
      tslib: 2.3.1
    dev: false

  /@aws-sdk/client-s3/3.49.0_@aws-sdk+signature-v4-crt@3.49.0:
    resolution: {integrity: sha512-LidddhZFxYb/jlEtHnbBpqVZmjgZNKY/jaZy3jRNcVhw8L0m1IYVigqgw5E6ta9/dma5EwLOA8Z21O/rCuDapw==}
    engines: {node: '>=12.0.0'}
    dependencies:
      '@aws-crypto/sha256-browser': 2.0.0
      '@aws-crypto/sha256-js': 2.0.0
      '@aws-sdk/client-sts': 3.49.0
      '@aws-sdk/config-resolver': 3.49.0
      '@aws-sdk/credential-provider-node': 3.49.0
      '@aws-sdk/eventstream-serde-browser': 3.49.0
      '@aws-sdk/eventstream-serde-config-resolver': 3.49.0
      '@aws-sdk/eventstream-serde-node': 3.49.0
      '@aws-sdk/fetch-http-handler': 3.49.0
      '@aws-sdk/hash-blob-browser': 3.49.0
      '@aws-sdk/hash-node': 3.49.0
      '@aws-sdk/hash-stream-node': 3.49.0
      '@aws-sdk/invalid-dependency': 3.49.0
      '@aws-sdk/md5-js': 3.49.0
      '@aws-sdk/middleware-apply-body-checksum': 3.49.0
      '@aws-sdk/middleware-bucket-endpoint': 3.49.0
      '@aws-sdk/middleware-content-length': 3.49.0
      '@aws-sdk/middleware-expect-continue': 3.49.0
      '@aws-sdk/middleware-host-header': 3.49.0
      '@aws-sdk/middleware-location-constraint': 3.49.0
      '@aws-sdk/middleware-logger': 3.49.0
      '@aws-sdk/middleware-retry': 3.49.0
      '@aws-sdk/middleware-sdk-s3': 3.49.0_@aws-sdk+signature-v4-crt@3.49.0
      '@aws-sdk/middleware-serde': 3.49.0
      '@aws-sdk/middleware-signing': 3.49.0
      '@aws-sdk/middleware-ssec': 3.49.0
      '@aws-sdk/middleware-stack': 3.49.0
      '@aws-sdk/middleware-user-agent': 3.49.0
      '@aws-sdk/node-config-provider': 3.49.0
      '@aws-sdk/node-http-handler': 3.49.0
      '@aws-sdk/protocol-http': 3.49.0
      '@aws-sdk/smithy-client': 3.49.0
      '@aws-sdk/types': 3.49.0
      '@aws-sdk/url-parser': 3.49.0
      '@aws-sdk/util-base64-browser': 3.49.0
      '@aws-sdk/util-base64-node': 3.49.0
      '@aws-sdk/util-body-length-browser': 3.49.0
      '@aws-sdk/util-body-length-node': 3.49.0
      '@aws-sdk/util-defaults-mode-browser': 3.49.0
      '@aws-sdk/util-defaults-mode-node': 3.49.0
      '@aws-sdk/util-user-agent-browser': 3.49.0
      '@aws-sdk/util-user-agent-node': 3.49.0
      '@aws-sdk/util-utf8-browser': 3.49.0
      '@aws-sdk/util-utf8-node': 3.49.0
      '@aws-sdk/util-waiter': 3.49.0
      '@aws-sdk/xml-builder': 3.49.0
      entities: 2.2.0
      fast-xml-parser: 3.19.0
      tslib: 2.3.1
    transitivePeerDependencies:
      - '@aws-sdk/signature-v4-crt'
    dev: false

  /@aws-sdk/client-sso/3.49.0:
    resolution: {integrity: sha512-rY8uZo4DeNwwKf+Sx0TX/5ysXJKf+0SQSCTWD9S4a0AjtiaLc6hKCX+sJY43VDHvNYieKtXLDYHBdhhqZKwG+g==}
    engines: {node: '>=12.0.0'}
    dependencies:
      '@aws-crypto/sha256-browser': 2.0.0
      '@aws-crypto/sha256-js': 2.0.0
      '@aws-sdk/config-resolver': 3.49.0
      '@aws-sdk/fetch-http-handler': 3.49.0
      '@aws-sdk/hash-node': 3.49.0
      '@aws-sdk/invalid-dependency': 3.49.0
      '@aws-sdk/middleware-content-length': 3.49.0
      '@aws-sdk/middleware-host-header': 3.49.0
      '@aws-sdk/middleware-logger': 3.49.0
      '@aws-sdk/middleware-retry': 3.49.0
      '@aws-sdk/middleware-serde': 3.49.0
      '@aws-sdk/middleware-stack': 3.49.0
      '@aws-sdk/middleware-user-agent': 3.49.0
      '@aws-sdk/node-config-provider': 3.49.0
      '@aws-sdk/node-http-handler': 3.49.0
      '@aws-sdk/protocol-http': 3.49.0
      '@aws-sdk/smithy-client': 3.49.0
      '@aws-sdk/types': 3.49.0
      '@aws-sdk/url-parser': 3.49.0
      '@aws-sdk/util-base64-browser': 3.49.0
      '@aws-sdk/util-base64-node': 3.49.0
      '@aws-sdk/util-body-length-browser': 3.49.0
      '@aws-sdk/util-body-length-node': 3.49.0
      '@aws-sdk/util-defaults-mode-browser': 3.49.0
      '@aws-sdk/util-defaults-mode-node': 3.49.0
      '@aws-sdk/util-user-agent-browser': 3.49.0
      '@aws-sdk/util-user-agent-node': 3.49.0
      '@aws-sdk/util-utf8-browser': 3.49.0
      '@aws-sdk/util-utf8-node': 3.49.0
      tslib: 2.3.1
    dev: false

  /@aws-sdk/client-sts/3.49.0:
    resolution: {integrity: sha512-vqHNCuQriMZV1aeXc6cza5S9A/2zgfNiTelsmbDQdlCiZQ+YL3nTp1WFeYHap4ffYlLOAD0xv0yz/+naV4oHtQ==}
    engines: {node: '>=12.0.0'}
    dependencies:
      '@aws-crypto/sha256-browser': 2.0.0
      '@aws-crypto/sha256-js': 2.0.0
      '@aws-sdk/config-resolver': 3.49.0
      '@aws-sdk/credential-provider-node': 3.49.0
      '@aws-sdk/fetch-http-handler': 3.49.0
      '@aws-sdk/hash-node': 3.49.0
      '@aws-sdk/invalid-dependency': 3.49.0
      '@aws-sdk/middleware-content-length': 3.49.0
      '@aws-sdk/middleware-host-header': 3.49.0
      '@aws-sdk/middleware-logger': 3.49.0
      '@aws-sdk/middleware-retry': 3.49.0
      '@aws-sdk/middleware-sdk-sts': 3.49.0
      '@aws-sdk/middleware-serde': 3.49.0
      '@aws-sdk/middleware-signing': 3.49.0
      '@aws-sdk/middleware-stack': 3.49.0
      '@aws-sdk/middleware-user-agent': 3.49.0
      '@aws-sdk/node-config-provider': 3.49.0
      '@aws-sdk/node-http-handler': 3.49.0
      '@aws-sdk/protocol-http': 3.49.0
      '@aws-sdk/smithy-client': 3.49.0
      '@aws-sdk/types': 3.49.0
      '@aws-sdk/url-parser': 3.49.0
      '@aws-sdk/util-base64-browser': 3.49.0
      '@aws-sdk/util-base64-node': 3.49.0
      '@aws-sdk/util-body-length-browser': 3.49.0
      '@aws-sdk/util-body-length-node': 3.49.0
      '@aws-sdk/util-defaults-mode-browser': 3.49.0
      '@aws-sdk/util-defaults-mode-node': 3.49.0
      '@aws-sdk/util-user-agent-browser': 3.49.0
      '@aws-sdk/util-user-agent-node': 3.49.0
      '@aws-sdk/util-utf8-browser': 3.49.0
      '@aws-sdk/util-utf8-node': 3.49.0
      entities: 2.2.0
      fast-xml-parser: 3.19.0
      tslib: 2.3.1
    dev: false

  /@aws-sdk/config-resolver/3.49.0:
    resolution: {integrity: sha512-4kYV+89E9MG+/wfPY3dmwqzquQxNd951jdfjQbSg1ii68X/owqmWda4bLulV0Z4iGUz9TXkbaJCWyRyjsFNe4w==}
    engines: {node: '>= 12.0.0'}
    dependencies:
      '@aws-sdk/signature-v4': 3.49.0
      '@aws-sdk/types': 3.49.0
      '@aws-sdk/util-config-provider': 3.49.0
      tslib: 2.3.1
    dev: false

  /@aws-sdk/credential-provider-env/3.49.0:
    resolution: {integrity: sha512-mx82N0un6URmmiM11X3ObK3ka5R99lEFdhwPc0jqsCPnXRVioUtK5DXkJ8FmgixbDcs5Pdij9A8MINSeBrG0bQ==}
    engines: {node: '>= 12.0.0'}
    dependencies:
      '@aws-sdk/property-provider': 3.49.0
      '@aws-sdk/types': 3.49.0
      tslib: 2.3.1
    dev: false

  /@aws-sdk/credential-provider-imds/3.49.0:
    resolution: {integrity: sha512-d/H5VgmRiIupQdPg9QcX16kdvuiS/YytRYCQOncVstNXHvYZM9EgeIXJLXyPNaD2W8SS7CBf4KKWYJn3V+9AZw==}
    engines: {node: '>= 12.0.0'}
    dependencies:
      '@aws-sdk/node-config-provider': 3.49.0
      '@aws-sdk/property-provider': 3.49.0
      '@aws-sdk/types': 3.49.0
      '@aws-sdk/url-parser': 3.49.0
      tslib: 2.3.1
    dev: false

  /@aws-sdk/credential-provider-ini/3.49.0:
    resolution: {integrity: sha512-QlWfxDwZVyX36pghgkKGBR+fBmX/mjmvc0kzxUmqGhUYAkDQ0YKR11ybpGBrxBKT4lIOE+9z6Tu4nLjp3OlJIg==}
    engines: {node: '>= 12.0.0'}
    dependencies:
      '@aws-sdk/credential-provider-env': 3.49.0
      '@aws-sdk/credential-provider-imds': 3.49.0
      '@aws-sdk/credential-provider-sso': 3.49.0
      '@aws-sdk/credential-provider-web-identity': 3.49.0
      '@aws-sdk/property-provider': 3.49.0
      '@aws-sdk/shared-ini-file-loader': 3.49.0
      '@aws-sdk/types': 3.49.0
      '@aws-sdk/util-credentials': 3.49.0
      tslib: 2.3.1
    dev: false

  /@aws-sdk/credential-provider-node/3.49.0:
    resolution: {integrity: sha512-DonoqOZHcqfNuwMG1fGJpHJTqf1QinihRKzlOoUWzmseqBCiuagGouSN7nOQgee5BrzF0X9/nao9lnPc4on2TA==}
    engines: {node: '>=12.0.0'}
    dependencies:
      '@aws-sdk/credential-provider-env': 3.49.0
      '@aws-sdk/credential-provider-imds': 3.49.0
      '@aws-sdk/credential-provider-ini': 3.49.0
      '@aws-sdk/credential-provider-process': 3.49.0
      '@aws-sdk/credential-provider-sso': 3.49.0
      '@aws-sdk/credential-provider-web-identity': 3.49.0
      '@aws-sdk/property-provider': 3.49.0
      '@aws-sdk/shared-ini-file-loader': 3.49.0
      '@aws-sdk/types': 3.49.0
      '@aws-sdk/util-credentials': 3.49.0
      tslib: 2.3.1
    dev: false

  /@aws-sdk/credential-provider-process/3.49.0:
    resolution: {integrity: sha512-Zn7CJHoXln8O+yBKdTBvcwCz6GDh48s7HtIsqjoOrqoL0oZWhgy8gn8S9KQ+HIqpiO8N0lMMteXuPl5fbC2zGg==}
    engines: {node: '>= 12.0.0'}
    dependencies:
      '@aws-sdk/property-provider': 3.49.0
      '@aws-sdk/shared-ini-file-loader': 3.49.0
      '@aws-sdk/types': 3.49.0
      '@aws-sdk/util-credentials': 3.49.0
      tslib: 2.3.1
    dev: false

  /@aws-sdk/credential-provider-sso/3.49.0:
    resolution: {integrity: sha512-sFTqbQOyGR88K10Y1OgauEPKDmEibxtAkLSFjkJ6Yw/Jyp+lftchoa+TxRrNvDY1zjZX+XauVI6UmD5Pi4E1NQ==}
    engines: {node: '>= 12.0.0'}
    dependencies:
      '@aws-sdk/client-sso': 3.49.0
      '@aws-sdk/property-provider': 3.49.0
      '@aws-sdk/shared-ini-file-loader': 3.49.0
      '@aws-sdk/types': 3.49.0
      '@aws-sdk/util-credentials': 3.49.0
      tslib: 2.3.1
    dev: false

  /@aws-sdk/credential-provider-web-identity/3.49.0:
    resolution: {integrity: sha512-mlIHUTn04unB0HEwEO12YIY5848uE9B+gYI+YwlNZ70KXGs3lj2horOgPgbxeIfulCVw0aRTKChUg2ActTosYg==}
    engines: {node: '>= 12.0.0'}
    dependencies:
      '@aws-sdk/property-provider': 3.49.0
      '@aws-sdk/types': 3.49.0
      tslib: 2.3.1
    dev: false

  /@aws-sdk/eventstream-marshaller/3.49.0:
    resolution: {integrity: sha512-EDE7aim4c/G9vCWE+jaHQNWHzrHgF1WlUEok1tgLj+fbvqKduDK/1SNleMZbMLC7tFRARN+KKFB0Ctegyp8j4w==}
    dependencies:
      '@aws-crypto/crc32': 2.0.0
      '@aws-sdk/types': 3.49.0
      '@aws-sdk/util-hex-encoding': 3.49.0
      tslib: 2.3.1
    dev: false

  /@aws-sdk/eventstream-serde-browser/3.49.0:
    resolution: {integrity: sha512-XHDHVGmxzEEXzHESzXYiycE3CxHLedBQljQPCIXKJkUhmwf84oUDB/cRsgWoOwOpcRQQBZGUPTPOOOHVWQOlZA==}
    engines: {node: '>= 12.0.0'}
    dependencies:
      '@aws-sdk/eventstream-marshaller': 3.49.0
      '@aws-sdk/eventstream-serde-universal': 3.49.0
      '@aws-sdk/types': 3.49.0
      tslib: 2.3.1
    dev: false

  /@aws-sdk/eventstream-serde-config-resolver/3.49.0:
    resolution: {integrity: sha512-7xCaQGfZD0xLpWVUsGEQ2PDAkkfnl1gc10h4jLm0xtEGzr0x3B3fLrmDiZTz+wBxRRuCqjiaBaNuPT+HocGYmA==}
    engines: {node: '>= 12.0.0'}
    dependencies:
      '@aws-sdk/types': 3.49.0
      tslib: 2.3.1
    dev: false

  /@aws-sdk/eventstream-serde-node/3.49.0:
    resolution: {integrity: sha512-hRZa1QSCtSve3vSgOxtGRn7nlOJFGzaov6hDj+bFEWY6ukHWtG9lbit6ECALcud4BjxvaJet37kqToxnpDFMuQ==}
    engines: {node: '>= 12.0.0'}
    dependencies:
      '@aws-sdk/eventstream-marshaller': 3.49.0
      '@aws-sdk/eventstream-serde-universal': 3.49.0
      '@aws-sdk/types': 3.49.0
      tslib: 2.3.1
    dev: false

  /@aws-sdk/eventstream-serde-universal/3.49.0:
    resolution: {integrity: sha512-oW/k0QdJTEwRLbdWpakIKABYKEOokBaPd+VSOYmCNceYPzv74RTDqlzTTRVIGj51Jp+Bm1af3l0k1cpjPDnWfQ==}
    engines: {node: '>= 12.0.0'}
    dependencies:
      '@aws-sdk/eventstream-marshaller': 3.49.0
      '@aws-sdk/types': 3.49.0
      tslib: 2.3.1
    dev: false

  /@aws-sdk/fetch-http-handler/3.49.0:
    resolution: {integrity: sha512-ougJRsvoIGP0qTgHSGVF1B5Ui95Y/SP5CpY/y6B8vMGrwJ+MmvcCUE3Qd2UJGjO1PfUneno8PHK4u5x7hc2ceA==}
    dependencies:
      '@aws-sdk/protocol-http': 3.49.0
      '@aws-sdk/querystring-builder': 3.49.0
      '@aws-sdk/types': 3.49.0
      '@aws-sdk/util-base64-browser': 3.49.0
      tslib: 2.3.1
    dev: false

  /@aws-sdk/hash-blob-browser/3.49.0:
    resolution: {integrity: sha512-DLLP8dY0eYAXefJJzAYO1QxHW567MN4D2KDxyOKkWOVR2S6ZLgtJb24MhT9RpV3AOM/x686HOv5V4r1rPbuHhw==}
    dependencies:
      '@aws-sdk/chunked-blob-reader': 3.49.0
      '@aws-sdk/chunked-blob-reader-native': 3.49.0
      '@aws-sdk/types': 3.49.0
      tslib: 2.3.1
    dev: false

  /@aws-sdk/hash-node/3.49.0:
    resolution: {integrity: sha512-nRNCmSkcJOzWzKU6NihlKW/6H1HxaaBjUe9ETnwWIgwPC7NZ6IWtri48Cf7Itvveu3dln3ZM2WSXN20TlQpuBw==}
    engines: {node: '>= 12.0.0'}
    dependencies:
      '@aws-sdk/types': 3.49.0
      '@aws-sdk/util-buffer-from': 3.49.0
      tslib: 2.3.1
    dev: false

  /@aws-sdk/hash-stream-node/3.49.0:
    resolution: {integrity: sha512-ZsqGEs3yp5YH5vk1LhpIiSAzNzXHW89DvKn+BSSiDPdufPdOjLks8wKIVhAUfADcJ+S/AATTAt4SoA4mD+IHvQ==}
    engines: {node: '>= 12.0.0'}
    dependencies:
      '@aws-sdk/types': 3.49.0
      tslib: 2.3.1
    dev: false

  /@aws-sdk/invalid-dependency/3.49.0:
    resolution: {integrity: sha512-MXf/9l/Oiy+KGKDvInv0RT4rtS+iNftYRTlTmUn3RR74Kz8Fvw+O0RcUjzSrNn5SpjCf/UsGrF+KBTm2gFYQCA==}
    dependencies:
      '@aws-sdk/types': 3.49.0
      tslib: 2.3.1
    dev: false

  /@aws-sdk/is-array-buffer/3.49.0:
    resolution: {integrity: sha512-tLba+xvlm1+aAnv+bGieVZo8DCENbqfS9kLf/hp+9hrUSiNAsxs9Pqi34JBpMKGn6h9qORp6f8ClRS+gK8yvWg==}
    engines: {node: '>= 12.0.0'}
    dependencies:
      tslib: 2.3.1
    dev: false

  /@aws-sdk/md5-js/3.49.0:
    resolution: {integrity: sha512-CJJxl7FfTNseaw3RAPmihpys1cfbCyg7sLTev6PncqBhoVl+5AWOoITeZj3azE3CKevY2V7PEdmHjzKRNLmcdA==}
    dependencies:
      '@aws-sdk/types': 3.49.0
      '@aws-sdk/util-utf8-browser': 3.49.0
      '@aws-sdk/util-utf8-node': 3.49.0
      tslib: 2.3.1
    dev: false

  /@aws-sdk/middleware-apply-body-checksum/3.49.0:
    resolution: {integrity: sha512-uNUETgYrOLCZNad+vVsTblTqzuaCVCt67o4VawsziR5QuOCxX/27Ni3x1VNtpI5pUhD8FiT/9/lBpcMTvCSIgA==}
    engines: {node: '>= 12.0.0'}
    dependencies:
      '@aws-sdk/is-array-buffer': 3.49.0
      '@aws-sdk/protocol-http': 3.49.0
      '@aws-sdk/types': 3.49.0
      tslib: 2.3.1
    dev: false

  /@aws-sdk/middleware-bucket-endpoint/3.49.0:
    resolution: {integrity: sha512-6GK6BXNRRe+JpBUomW1Wrj7HGU3gdl9XvrQekj772kmiBLx/40ntAxZnhjFjkNKLy7IM+he8yygnEUhbV/dEmg==}
    engines: {node: '>= 12.0.0'}
    dependencies:
      '@aws-sdk/protocol-http': 3.49.0
      '@aws-sdk/types': 3.49.0
      '@aws-sdk/util-arn-parser': 3.49.0
      '@aws-sdk/util-config-provider': 3.49.0
      tslib: 2.3.1
    dev: false

  /@aws-sdk/middleware-content-length/3.49.0:
    resolution: {integrity: sha512-7IaghPT7X92gNoyn9LzZj4V5YpGPDCYQTWhpzZoIlw88vOR4I0zKg7jwYeElRoNfRCI4OYhF26ajKnNHzNMlbA==}
    engines: {node: '>= 12.0.0'}
    dependencies:
      '@aws-sdk/protocol-http': 3.49.0
      '@aws-sdk/types': 3.49.0
      tslib: 2.3.1
    dev: false

  /@aws-sdk/middleware-expect-continue/3.49.0:
    resolution: {integrity: sha512-i0FMywhvCdn3+gPuUgtM0ZRd3xBHozropbhvs3fu9Y6g1/YiOgTYuVVqHtObvktVWCV72i8fTvn8TEkyFHRDYQ==}
    engines: {node: '>= 12.0.0'}
    dependencies:
      '@aws-sdk/middleware-header-default': 3.49.0
      '@aws-sdk/protocol-http': 3.49.0
      '@aws-sdk/types': 3.49.0
      tslib: 2.3.1
    dev: false

  /@aws-sdk/middleware-header-default/3.49.0:
    resolution: {integrity: sha512-3xRNPwFMWQqgGKgxDWMgQXNdIr4EVq5ltrLqwsZopXKZli9/fidOrDN9z9j4AW9YAXyEAYB0fscKT7LcsvxFZg==}
    engines: {node: '>= 12.0.0'}
    dependencies:
      '@aws-sdk/protocol-http': 3.49.0
      '@aws-sdk/types': 3.49.0
      tslib: 2.3.1
    dev: false

  /@aws-sdk/middleware-host-header/3.49.0:
    resolution: {integrity: sha512-5l1ILqHs2mGqNvJb5mRe7hHbTQOO292jghE/LItpNx2tiu7BBGzP1bslHcyEVYoRBX9Oqyfou7s9Ww2yBWtImQ==}
    engines: {node: '>= 12.0.0'}
    dependencies:
      '@aws-sdk/protocol-http': 3.49.0
      '@aws-sdk/types': 3.49.0
      tslib: 2.3.1
    dev: false

  /@aws-sdk/middleware-location-constraint/3.49.0:
    resolution: {integrity: sha512-PUQr06/9XQP0JfUY6nFvK5HHcO4aQbzn/iKvB8dl471IXcKVLnJdB2OuIjUUW6fQbKX1K4xcDEifWTSMIECIlg==}
    engines: {node: '>= 12.0.0'}
    dependencies:
      '@aws-sdk/types': 3.49.0
      tslib: 2.3.1
    dev: false

  /@aws-sdk/middleware-logger/3.49.0:
    resolution: {integrity: sha512-OicQ0w5sCJXgpeZ+t3XeJA2R/09YfuSe53Ma6aWZm/2/r8vG/SW0yAnwFvwJeCm3DKtBxU1qO2eWhFqvJuWRVA==}
    engines: {node: '>= 12.0.0'}
    dependencies:
      '@aws-sdk/types': 3.49.0
      tslib: 2.3.1
    dev: false

  /@aws-sdk/middleware-retry/3.49.0:
    resolution: {integrity: sha512-RSS4R4PNULHA1b1eYR50YPPfOV2jRuXgLNLVVYMEzzC23MabKEXJYPge+pI1Q9rRrbahVj7aQcOTSpT0MsiEeA==}
    engines: {node: '>= 12.0.0'}
    dependencies:
      '@aws-sdk/protocol-http': 3.49.0
      '@aws-sdk/service-error-classification': 3.49.0
      '@aws-sdk/types': 3.49.0
      tslib: 2.3.1
      uuid: 8.3.2
    dev: false

  /@aws-sdk/middleware-sdk-s3/3.49.0_@aws-sdk+signature-v4-crt@3.49.0:
    resolution: {integrity: sha512-PeQHJsecGCnXILgOPLgcoZXCa4+2bctus2krhN08ES5oh1obeQB+EOC4v1sWV0DdfyTHEZMDSVLS9qTFHl9IUA==}
    engines: {node: '>= 12.0.0'}
    peerDependencies:
      '@aws-sdk/signature-v4-crt': ^3.31.0
    dependencies:
      '@aws-sdk/protocol-http': 3.49.0
      '@aws-sdk/signature-v4': 3.49.0
      '@aws-sdk/signature-v4-crt': 3.49.0
      '@aws-sdk/types': 3.49.0
      '@aws-sdk/util-arn-parser': 3.49.0
      tslib: 2.3.1
    dev: false

  /@aws-sdk/middleware-sdk-sts/3.49.0:
    resolution: {integrity: sha512-ZnLV37HKpMdK2x+69ZNqAqKr8rmweyMc//yZQRLtUKpKyQ/XSr0/KUBZXkgIny27aaBsrkplA5g1X2GrClRRZA==}
    engines: {node: '>= 12.0.0'}
    dependencies:
      '@aws-sdk/middleware-signing': 3.49.0
      '@aws-sdk/property-provider': 3.49.0
      '@aws-sdk/protocol-http': 3.49.0
      '@aws-sdk/signature-v4': 3.49.0
      '@aws-sdk/types': 3.49.0
      tslib: 2.3.1
    dev: false

  /@aws-sdk/middleware-serde/3.49.0:
    resolution: {integrity: sha512-bMAlwR19uFUZ4om+U+/vnPvkcyYw83HdtERF9wrjAqNUnqYsifA0xn4R7Sakg6CW8V0h82dsST6zVfmHd+E2VA==}
    engines: {node: '>= 12.0.0'}
    dependencies:
      '@aws-sdk/types': 3.49.0
      tslib: 2.3.1
    dev: false

  /@aws-sdk/middleware-signing/3.49.0:
    resolution: {integrity: sha512-9p0xZjxV9zEQdOpA4MtzmblPRUgchevg5Q70E23yAU/Wjwzwf/6J93cUxdcS8HnmOIl0zQjJaYMTcBsvgJF1eg==}
    engines: {node: '>= 12.0.0'}
    dependencies:
      '@aws-sdk/property-provider': 3.49.0
      '@aws-sdk/protocol-http': 3.49.0
      '@aws-sdk/signature-v4': 3.49.0
      '@aws-sdk/types': 3.49.0
      tslib: 2.3.1
    dev: false

  /@aws-sdk/middleware-ssec/3.49.0:
    resolution: {integrity: sha512-S7hfgOCYoqPe4YegSnwhQJ0KBVEhP6dIp7yLa1/yCJkqW2KSnLTvg6ao9vEFf/lhctZ72YZjm8v/2siXWCnDEA==}
    engines: {node: '>= 12.0.0'}
    dependencies:
      '@aws-sdk/types': 3.49.0
      tslib: 2.3.1
    dev: false

  /@aws-sdk/middleware-stack/3.49.0:
    resolution: {integrity: sha512-OZxs2P7EH58gkvkTI7ESlUPGam0TkE0ZxOX35KjCOcYMuWvTMshKBzHRLX64nz3DYdaHSIGHgB1v8LKELZjltw==}
    engines: {node: '>= 12.0.0'}
    dependencies:
      tslib: 2.3.1
    dev: false

  /@aws-sdk/middleware-user-agent/3.49.0:
    resolution: {integrity: sha512-uAcKgafZ12L8UnyeQGgSFtwOKUfiBWDLt4P2fEHvZRz/HAIcK4pu1PXPArjwteinhUiCDNFfPw8hAPvstMoG6w==}
    engines: {node: '>= 12.0.0'}
    dependencies:
      '@aws-sdk/protocol-http': 3.49.0
      '@aws-sdk/types': 3.49.0
      tslib: 2.3.1
    dev: false

  /@aws-sdk/node-config-provider/3.49.0:
    resolution: {integrity: sha512-OCn5c6M/RJDEO80Q+Iy4ADSYgqd/uyEsvp+7lU4di4bMND9kYT4JO2ky2SWjIuARGq/mhMOhaN2DO9MbcqV20g==}
    engines: {node: '>= 12.0.0'}
    dependencies:
      '@aws-sdk/property-provider': 3.49.0
      '@aws-sdk/shared-ini-file-loader': 3.49.0
      '@aws-sdk/types': 3.49.0
      tslib: 2.3.1
    dev: false

  /@aws-sdk/node-http-handler/3.49.0:
    resolution: {integrity: sha512-t7D9hoSigBihC9RRgYrkzgSER0fYzZe7192pJAaP6jk13ZOpccQRfXZoKge/cm42aHJsTy8DdQdGtLg7wLTp0g==}
    engines: {node: '>= 12.0.0'}
    dependencies:
      '@aws-sdk/abort-controller': 3.49.0
      '@aws-sdk/protocol-http': 3.49.0
      '@aws-sdk/querystring-builder': 3.49.0
      '@aws-sdk/types': 3.49.0
      tslib: 2.3.1
    dev: false

  /@aws-sdk/property-provider/3.49.0:
    resolution: {integrity: sha512-6D48YpriOUpniezVuRI8J+MG+vgwb5C1SzBdgN4+S6DqbsEZy+kdEubXdoMICEd+Z8h7lH3p5zMr6po0icGCfA==}
    engines: {node: '>= 12.0.0'}
    dependencies:
      '@aws-sdk/types': 3.49.0
      tslib: 2.3.1
    dev: false

  /@aws-sdk/protocol-http/3.49.0:
    resolution: {integrity: sha512-lb9CO7/vm26v4UwveWb4jSapqWWP/p0b9SuHpRExq+yMuvHqwxcoGrxmvS7FsanWbepRF1895dxU/Ar6/4pviA==}
    engines: {node: '>= 12.0.0'}
    dependencies:
      '@aws-sdk/types': 3.49.0
      tslib: 2.3.1
    dev: false

  /@aws-sdk/querystring-builder/3.49.0:
    resolution: {integrity: sha512-+NlgIYihVyUetZcrF1ADY0eg8WW1/ETD5bzTwguTiKduXVHmavSakXK1jJF5vg05mefljToZXjQnOaEs9+K9LA==}
    engines: {node: '>= 12.0.0'}
    dependencies:
      '@aws-sdk/types': 3.49.0
      '@aws-sdk/util-uri-escape': 3.49.0
      tslib: 2.3.1
    dev: false

  /@aws-sdk/querystring-parser/3.49.0:
    resolution: {integrity: sha512-4bSCHI5A8wi+JjsD1gAhMuGRGjDmlw6MoMWUiv4R2J8Ow/9mV8biKRo2ZytUPiSSu4G5JQ7mEkqFsm/VgkstDQ==}
    engines: {node: '>= 12.0.0'}
    dependencies:
      '@aws-sdk/types': 3.49.0
      tslib: 2.3.1
    dev: false

  /@aws-sdk/service-error-classification/3.49.0:
    resolution: {integrity: sha512-iVmf7RcrIsM/We5ip8fe14RzEpSLF5eN8oqhCMftEdmMVnOYMd/9x0f1w69fbyBJNIIpyREqM8eAKz5OWQn5/g==}
    engines: {node: '>= 12.0.0'}
    dev: false

  /@aws-sdk/shared-ini-file-loader/3.49.0:
    resolution: {integrity: sha512-TcgKU6U/3JZpenRFhGSy5R5QsBWkYoeawTK1rTK6deu3UbxVwtOkietbfwP3kIwKZ4hz6OkNeHcOJtXX/InZKw==}
    engines: {node: '>= 12.0.0'}
    dependencies:
      tslib: 2.3.1
    dev: false

  /@aws-sdk/signature-v4-crt/3.49.0:
    resolution: {integrity: sha512-jTHX6kNBV4ulj3y7klUznsmb8SsSz1IcDoorYftuVcGZsXtRsd96XSsPA9NSWHWtAj+1O7iQ28u4nRV7d04WdA==}
    engines: {node: '>= 12.0.0'}
    dependencies:
      '@aws-sdk/is-array-buffer': 3.49.0
      '@aws-sdk/querystring-parser': 3.49.0
      '@aws-sdk/signature-v4': 3.49.0
      '@aws-sdk/util-hex-encoding': 3.49.0
      '@aws-sdk/util-uri-escape': 3.49.0
      aws-crt: 1.10.6
      tslib: 2.3.1
    transitivePeerDependencies:
      - bufferutil
      - debug
      - supports-color
      - utf-8-validate
    dev: false

  /@aws-sdk/signature-v4/3.49.0:
    resolution: {integrity: sha512-mQSGclWmv/9/MsgthBuKMHN6nkkhGTLXspkhqJ9xSUhjhoaHQVwMoJc39PowJGbYFn1AtCvHAqJtFXTGsMRwPA==}
    engines: {node: '>= 12.0.0'}
    dependencies:
      '@aws-sdk/is-array-buffer': 3.49.0
      '@aws-sdk/types': 3.49.0
      '@aws-sdk/util-hex-encoding': 3.49.0
      '@aws-sdk/util-uri-escape': 3.49.0
      tslib: 2.3.1
    dev: false

  /@aws-sdk/smithy-client/3.49.0:
    resolution: {integrity: sha512-ANh9SlEvuru1DcalVoQ7K6wSCYuw4jyeTsIDsJSa13ckrmXAg+ql9vq61ELAXTSNVmuAISuuPjbVaWvOYCtdCQ==}
    engines: {node: '>= 12.0.0'}
    dependencies:
      '@aws-sdk/middleware-stack': 3.49.0
      '@aws-sdk/types': 3.49.0
      tslib: 2.3.1
    dev: false

  /@aws-sdk/types/3.49.0:
    resolution: {integrity: sha512-8bCqEpquTlPN6xkjaJ+s+RoEFIu5r4G8oXOsQ5HYBvBdpx62HnCqzHLFNHycL2b8sE+VysQgNvmdQYR98vdMGQ==}
    engines: {node: '>= 12.0.0'}
    dev: false

  /@aws-sdk/url-parser/3.49.0:
    resolution: {integrity: sha512-l5td6eu+sIjzNsZYVGr7Mz6vssf2j/8/QrrTYF76J2R6OoceCsKdyJgJPP/tXBdcp4HUZDdVcMqtWRbxGC4izQ==}
    dependencies:
      '@aws-sdk/querystring-parser': 3.49.0
      '@aws-sdk/types': 3.49.0
      tslib: 2.3.1
    dev: false

  /@aws-sdk/util-arn-parser/3.49.0:
    resolution: {integrity: sha512-mAF4lzxqMUFMQAf+NQSxW7jC5hYXNM7mPItBFs/yI3F25MXBw88Q+wAof7iIyRnRcpJvgZ3I7P8vJriAwrSbFg==}
    engines: {node: '>= 12.0.0'}
    dependencies:
      tslib: 2.3.1
    dev: false

  /@aws-sdk/util-base64-browser/3.49.0:
    resolution: {integrity: sha512-HFXJbsJC6AfrnO9M8KuFDo4ihvLbCbCFCfpWy0Gs4t8kTcvGqH8fIpfVsQKAtFHMmb8fen2LduOk+NNSA7srYw==}
    dependencies:
      tslib: 2.3.1
    dev: false

  /@aws-sdk/util-base64-node/3.49.0:
    resolution: {integrity: sha512-xFAzOLZJOEZipG3KVLjB5z1g5PJSi6cmZOGWg2NC2/H5N0/Z+e5ObnIH8mpfO1d6kWchUuo3qJ6fTOvg/ynw7A==}
    engines: {node: '>= 12.0.0'}
    dependencies:
      '@aws-sdk/util-buffer-from': 3.49.0
      tslib: 2.3.1
    dev: false

  /@aws-sdk/util-body-length-browser/3.49.0:
    resolution: {integrity: sha512-4a9Bw33JGKefaZDORlosQRMKxJGEYEiDD5kgNvwIv+KRl5yj2unePia6aFWMqXTWqidOb9WVlqc0Lh73ei5pTg==}
    dependencies:
      tslib: 2.3.1
    dev: false

  /@aws-sdk/util-body-length-node/3.49.0:
    resolution: {integrity: sha512-ME5Sc8jo9BzToUjWskQKZM/NqN9PpwRDTOSH6EISDBUiH5bhWfY8MLkZqIN2UZz/XOiV3yOeWAU+fMYNnGdAQQ==}
    engines: {node: '>= 12.0.0'}
    dependencies:
      tslib: 2.3.1
    dev: false

  /@aws-sdk/util-buffer-from/3.49.0:
    resolution: {integrity: sha512-8JbIPYn91f+16QpDk000PdIBlBZu8/SoL1nF2fpAJ+M98jXpKUws3oiCztJ2FPIKRe/3ikKuZM4HxWrDyJa40Q==}
    engines: {node: '>= 12.0.0'}
    dependencies:
      '@aws-sdk/is-array-buffer': 3.49.0
      tslib: 2.3.1
    dev: false

  /@aws-sdk/util-config-provider/3.49.0:
    resolution: {integrity: sha512-oVGT9q9UIGdv9Cra4B51QNciWKYQXTlfh8oD2FgLp91NbGTIkQLvK7Pah4TbBoa5+0u/obBI07UwCVn7wphWBQ==}
    engines: {node: '>= 12.0.0'}
    dependencies:
      tslib: 2.3.1
    dev: false

  /@aws-sdk/util-credentials/3.49.0:
    resolution: {integrity: sha512-RzbKeuylb56m0zPuLGl5/TkN07+c4PKhZu3hikpsvN8n8n7aFHWPUus63QEGgVaUMCZD0QV6HqJfsCVVFF7UIg==}
    engines: {node: '>= 12.0.0'}
    dependencies:
      '@aws-sdk/shared-ini-file-loader': 3.49.0
      tslib: 2.3.1
    dev: false

  /@aws-sdk/util-defaults-mode-browser/3.49.0:
    resolution: {integrity: sha512-MNOvFET5TNBHgvsmfcLuxVDDUV0OIjE1lxrdbXWol7bMgLc2uL3/QOXWKCOUzcFCqTOnWCvbnwkOjs3f7Dpzmw==}
    engines: {node: '>= 10.0.0'}
    dependencies:
      '@aws-sdk/property-provider': 3.49.0
      '@aws-sdk/types': 3.49.0
      bowser: 2.11.0
      tslib: 2.3.1
    dev: false

  /@aws-sdk/util-defaults-mode-node/3.49.0:
    resolution: {integrity: sha512-bd5/ZJlNIX25n83mvcCh9eYQiDdf6gLHNH6ZftA/EbFfkE0o/qHrFhBhiB9HBY9ZoHhtoqrJNv5W9qKFHx1EIA==}
    engines: {node: '>= 10.0.0'}
    dependencies:
      '@aws-sdk/config-resolver': 3.49.0
      '@aws-sdk/credential-provider-imds': 3.49.0
      '@aws-sdk/node-config-provider': 3.49.0
      '@aws-sdk/property-provider': 3.49.0
      '@aws-sdk/types': 3.49.0
      tslib: 2.3.1
    dev: false

  /@aws-sdk/util-hex-encoding/3.49.0:
    resolution: {integrity: sha512-ZbPu8Dd3Qm0BMP71FWUH7KPpZA/6izfkDlxbvHxtHdW7XYZALuJ0cVRpWGIY2fCSuA9X8Jfn60KMyjuSAuzM1w==}
    engines: {node: '>= 12.0.0'}
    dependencies:
      tslib: 2.3.1
    dev: false

  /@aws-sdk/util-locate-window/3.49.0:
    resolution: {integrity: sha512-ryw+t+quF1raaK0nXSplMiCVnahNLNgNDijZCFFkddGTMaCy+L4VRLYyNms3bgwt3G0BmVn9f3uyDWRSkn5sSg==}
    engines: {node: '>= 12.0.0'}
    dependencies:
      tslib: 2.3.1
    dev: false

  /@aws-sdk/util-uri-escape/3.49.0:
    resolution: {integrity: sha512-NH7iQUYvijYZEOzZkF/QQrp8kBOA9H0Z89hR/63FDCjr1M0Cdcs1bLaFO0a0qbW9NQtoYNsMBMk7pTveDrAzTw==}
    engines: {node: '>= 12.0.0'}
    dependencies:
      tslib: 2.3.1
    dev: false

  /@aws-sdk/util-user-agent-browser/3.49.0:
    resolution: {integrity: sha512-RR4E6WlDSu9SivPjx/Jddo87PeVg6dhRL0XGdDBpew7i8bfwqCvxQydkbWIetxucLrt9zII9QnLDQUPBue1xUw==}
    dependencies:
      '@aws-sdk/types': 3.49.0
      bowser: 2.11.0
      tslib: 2.3.1
    dev: false

  /@aws-sdk/util-user-agent-node/3.49.0:
    resolution: {integrity: sha512-ixUkF6kcDfsWO0kivyOKAnBITJm7InGa04ALbgAfuuE7RU1cVkXVMFIn5vux7QkziK7+JwozM9SNPIwNukElDw==}
    engines: {node: '>= 12.0.0'}
    dependencies:
      '@aws-sdk/node-config-provider': 3.49.0
      '@aws-sdk/types': 3.49.0
      tslib: 2.3.1
    dev: false

  /@aws-sdk/util-utf8-browser/3.49.0:
    resolution: {integrity: sha512-u9ZgAiTWX9yZFQ/ptlnVpYJ/rXF7aE2Wagar1IjhZrnxXbpVJvcX1EeRayxI1P5AAp2y2fiEKHZzX9ugTwOcEg==}
    dependencies:
      tslib: 2.3.1
    dev: false

  /@aws-sdk/util-utf8-node/3.49.0:
    resolution: {integrity: sha512-QTF5b5OT2y6xsQl8sDiiXqg2n/VtgqFA+tP3WMooOSFd/ZFBbT6HoiSHXHMeTjpB/L9ZT+eUaCoBz8Jq09lBDg==}
    engines: {node: '>= 12.0.0'}
    dependencies:
      '@aws-sdk/util-buffer-from': 3.49.0
      tslib: 2.3.1
    dev: false

  /@aws-sdk/util-waiter/3.49.0:
    resolution: {integrity: sha512-eKrKOLcIhjA/MyjIfwgLL6ZUfGYf6VxBXryuRf8CmJKAo71ZO6ipAsy1X3uYrfwQQBMKV4VZu48BJx5PUBM7GA==}
    engines: {node: '>= 12.0.0'}
    dependencies:
      '@aws-sdk/abort-controller': 3.49.0
      '@aws-sdk/types': 3.49.0
      tslib: 2.3.1
    dev: false

  /@aws-sdk/xml-builder/3.49.0:
    resolution: {integrity: sha512-eU5sIZRWq8pNmw++RfpFI8396UtDW8JxYLcKfJLGQC/qDhwCo+sNPKydXFmDrXTIt/khs3K0qx/vZ5V76irc2Q==}
    engines: {node: '>= 12.0.0'}
    dependencies:
      tslib: 2.3.1
    dev: false

  /@babel/code-frame/7.16.7:
    resolution: {integrity: sha512-iAXqUn8IIeBTNd72xsFlgaXHkMBMt6y4HJp1tIaK465CWLT/fG1aqB7ykr95gHHmlBdGbFeWWfyB4NJJ0nmeIg==}
    engines: {node: '>=6.9.0'}
    dependencies:
      '@babel/highlight': 7.16.10
    dev: true

  /@babel/compat-data/7.17.0:
    resolution: {integrity: sha512-392byTlpGWXMv4FbyWw3sAZ/FrW/DrwqLGXpy0mbyNe9Taqv1mg9yON5/o0cnr8XYCkFTZbC1eV+c+LAROgrng==}
    engines: {node: '>=6.9.0'}
    dev: true

  /@babel/core/7.17.0:
    resolution: {integrity: sha512-x/5Ea+RO5MvF9ize5DeVICJoVrNv0Mi2RnIABrZEKYvPEpldXwauPkgvYA17cKa6WpU3LoYvYbuEMFtSNFsarA==}
    engines: {node: '>=6.9.0'}
    dependencies:
      '@ampproject/remapping': 2.1.0
      '@babel/code-frame': 7.16.7
      '@babel/generator': 7.17.0
      '@babel/helper-compilation-targets': 7.16.7_@babel+core@7.17.0
      '@babel/helper-module-transforms': 7.16.7
      '@babel/helpers': 7.17.0
      '@babel/parser': 7.17.0
      '@babel/template': 7.16.7
      '@babel/traverse': 7.17.0
      '@babel/types': 7.17.0
      convert-source-map: 1.8.0
      debug: 4.3.3
      gensync: 1.0.0-beta.2
      json5: 2.2.0
      semver: 6.3.0
    transitivePeerDependencies:
      - supports-color
    dev: true

  /@babel/generator/7.17.0:
    resolution: {integrity: sha512-I3Omiv6FGOC29dtlZhkfXO6pgkmukJSlT26QjVvS1DGZe/NzSVCPG41X0tS21oZkJYlovfj9qDWgKP+Cn4bXxw==}
    engines: {node: '>=6.9.0'}
    dependencies:
      '@babel/types': 7.17.0
      jsesc: 2.5.2
      source-map: 0.5.7
    dev: true

  /@babel/helper-compilation-targets/7.16.7_@babel+core@7.17.0:
    resolution: {integrity: sha512-mGojBwIWcwGD6rfqgRXVlVYmPAv7eOpIemUG3dGnDdCY4Pae70ROij3XmfrH6Fa1h1aiDylpglbZyktfzyo/hA==}
    engines: {node: '>=6.9.0'}
    peerDependencies:
      '@babel/core': ^7.0.0
    dependencies:
      '@babel/compat-data': 7.17.0
      '@babel/core': 7.17.0
      '@babel/helper-validator-option': 7.16.7
      browserslist: 4.19.1
      semver: 6.3.0
    dev: true

  /@babel/helper-environment-visitor/7.16.7:
    resolution: {integrity: sha512-SLLb0AAn6PkUeAfKJCCOl9e1R53pQlGAfc4y4XuMRZfqeMYLE0dM1LMhqbGAlGQY0lfw5/ohoYWAe9V1yibRag==}
    engines: {node: '>=6.9.0'}
    dependencies:
      '@babel/types': 7.17.0
    dev: true

  /@babel/helper-function-name/7.16.7:
    resolution: {integrity: sha512-QfDfEnIUyyBSR3HtrtGECuZ6DAyCkYFp7GHl75vFtTnn6pjKeK0T1DB5lLkFvBea8MdaiUABx3osbgLyInoejA==}
    engines: {node: '>=6.9.0'}
    dependencies:
      '@babel/helper-get-function-arity': 7.16.7
      '@babel/template': 7.16.7
      '@babel/types': 7.17.0
    dev: true

  /@babel/helper-get-function-arity/7.16.7:
    resolution: {integrity: sha512-flc+RLSOBXzNzVhcLu6ujeHUrD6tANAOU5ojrRx/as+tbzf8+stUCj7+IfRRoAbEZqj/ahXEMsjhOhgeZsrnTw==}
    engines: {node: '>=6.9.0'}
    dependencies:
      '@babel/types': 7.17.0
    dev: true

  /@babel/helper-hoist-variables/7.16.7:
    resolution: {integrity: sha512-m04d/0Op34H5v7pbZw6pSKP7weA6lsMvfiIAMeIvkY/R4xQtBSMFEigu9QTZ2qB/9l22vsxtM8a+Q8CzD255fg==}
    engines: {node: '>=6.9.0'}
    dependencies:
      '@babel/types': 7.17.0
    dev: true

  /@babel/helper-module-imports/7.16.7:
    resolution: {integrity: sha512-LVtS6TqjJHFc+nYeITRo6VLXve70xmq7wPhWTqDJusJEgGmkAACWwMiTNrvfoQo6hEhFwAIixNkvB0jPXDL8Wg==}
    engines: {node: '>=6.9.0'}
    dependencies:
      '@babel/types': 7.17.0
    dev: true

  /@babel/helper-module-transforms/7.16.7:
    resolution: {integrity: sha512-gaqtLDxJEFCeQbYp9aLAefjhkKdjKcdh6DB7jniIGU3Pz52WAmP268zK0VgPz9hUNkMSYeH976K2/Y6yPadpng==}
    engines: {node: '>=6.9.0'}
    dependencies:
      '@babel/helper-environment-visitor': 7.16.7
      '@babel/helper-module-imports': 7.16.7
      '@babel/helper-simple-access': 7.16.7
      '@babel/helper-split-export-declaration': 7.16.7
      '@babel/helper-validator-identifier': 7.16.7
      '@babel/template': 7.16.7
      '@babel/traverse': 7.17.0
      '@babel/types': 7.17.0
    transitivePeerDependencies:
      - supports-color
    dev: true

  /@babel/helper-simple-access/7.16.7:
    resolution: {integrity: sha512-ZIzHVyoeLMvXMN/vok/a4LWRy8G2v205mNP0XOuf9XRLyX5/u9CnVulUtDgUTama3lT+bf/UqucuZjqiGuTS1g==}
    engines: {node: '>=6.9.0'}
    dependencies:
      '@babel/types': 7.17.0
    dev: true

  /@babel/helper-split-export-declaration/7.16.7:
    resolution: {integrity: sha512-xbWoy/PFoxSWazIToT9Sif+jJTlrMcndIsaOKvTA6u7QEo7ilkRZpjew18/W3c7nm8fXdUDXh02VXTbZ0pGDNw==}
    engines: {node: '>=6.9.0'}
    dependencies:
      '@babel/types': 7.17.0
    dev: true

  /@babel/helper-validator-identifier/7.16.7:
    resolution: {integrity: sha512-hsEnFemeiW4D08A5gUAZxLBTXpZ39P+a+DGDsHw1yxqyQ/jzFEnxf5uTEGp+3bzAbNOxU1paTgYS4ECU/IgfDw==}
    engines: {node: '>=6.9.0'}
    dev: true

  /@babel/helper-validator-option/7.16.7:
    resolution: {integrity: sha512-TRtenOuRUVo9oIQGPC5G9DgK4743cdxvtOw0weQNpZXaS16SCBi5MNjZF8vba3ETURjZpTbVn7Vvcf2eAwFozQ==}
    engines: {node: '>=6.9.0'}
    dev: true

  /@babel/helpers/7.17.0:
    resolution: {integrity: sha512-Xe/9NFxjPwELUvW2dsukcMZIp6XwPSbI4ojFBJuX5ramHuVE22SVcZIwqzdWo5uCgeTXW8qV97lMvSOjq+1+nQ==}
    engines: {node: '>=6.9.0'}
    dependencies:
      '@babel/template': 7.16.7
      '@babel/traverse': 7.17.0
      '@babel/types': 7.17.0
    transitivePeerDependencies:
      - supports-color
    dev: true

  /@babel/highlight/7.16.10:
    resolution: {integrity: sha512-5FnTQLSLswEj6IkgVw5KusNUUFY9ZGqe/TRFnP/BKYHYgfh7tc+C7mwiy95/yNP7Dh9x580Vv8r7u7ZfTBFxdw==}
    engines: {node: '>=6.9.0'}
    dependencies:
      '@babel/helper-validator-identifier': 7.16.7
      chalk: 2.4.2
      js-tokens: 4.0.0
    dev: true

  /@babel/parser/7.17.0:
    resolution: {integrity: sha512-VKXSCQx5D8S04ej+Dqsr1CzYvvWgf20jIw2D+YhQCrIlr2UZGaDds23Y0xg75/skOxpLCRpUZvk/1EAVkGoDOw==}
    engines: {node: '>=6.0.0'}
    hasBin: true
    dev: true

  /@babel/template/7.16.7:
    resolution: {integrity: sha512-I8j/x8kHUrbYRTUxXrrMbfCa7jxkE7tZre39x3kjr9hvI82cK1FfqLygotcWN5kdPGWcLdWMHpSBavse5tWw3w==}
    engines: {node: '>=6.9.0'}
    dependencies:
      '@babel/code-frame': 7.16.7
      '@babel/parser': 7.17.0
      '@babel/types': 7.17.0
    dev: true

  /@babel/traverse/7.17.0:
    resolution: {integrity: sha512-fpFIXvqD6kC7c7PUNnZ0Z8cQXlarCLtCUpt2S1Dx7PjoRtCFffvOkHHSom+m5HIxMZn5bIBVb71lhabcmjEsqg==}
    engines: {node: '>=6.9.0'}
    dependencies:
      '@babel/code-frame': 7.16.7
      '@babel/generator': 7.17.0
      '@babel/helper-environment-visitor': 7.16.7
      '@babel/helper-function-name': 7.16.7
      '@babel/helper-hoist-variables': 7.16.7
      '@babel/helper-split-export-declaration': 7.16.7
      '@babel/parser': 7.17.0
      '@babel/types': 7.17.0
      debug: 4.3.3
      globals: 11.12.0
    transitivePeerDependencies:
      - supports-color
    dev: true

  /@babel/types/7.17.0:
    resolution: {integrity: sha512-TmKSNO4D5rzhL5bjWFcVHHLETzfQ/AmbKpKPOSjlP0WoHZ6L911fgoOKY4Alp/emzG4cHJdyN49zpgkbXFEHHw==}
    engines: {node: '>=6.9.0'}
    dependencies:
      '@babel/helper-validator-identifier': 7.16.7
      to-fast-properties: 2.0.0
    dev: true

  /@cspotcode/source-map-consumer/0.8.0:
    resolution: {integrity: sha512-41qniHzTU8yAGbCp04ohlmSrZf8bkf/iJsl3V0dRGsQN/5GFfx+LbCSsCpp2gqrqjTVg/K6O8ycoV35JIwAzAg==}
    engines: {node: '>= 12'}
    dev: false

  /@cspotcode/source-map-support/0.7.0:
    resolution: {integrity: sha512-X4xqRHqN8ACt2aHVe51OxeA2HjbcL4MqFqXkrmQszJ1NOUuUu5u6Vqx/0lZSVNku7velL5FC/s5uEAj1lsBMhA==}
    engines: {node: '>=12'}
    dependencies:
      '@cspotcode/source-map-consumer': 0.8.0
    dev: false

  /@dabh/diagnostics/2.0.2:
    resolution: {integrity: sha512-+A1YivoVDNNVCdfozHSR8v/jyuuLTMXwjWuxPFlFlUapXoGc+Gj9mDlTDDfrwl7rXCl2tNZ0kE8sIBO6YOn96Q==}
    dependencies:
      colorspace: 1.1.4
      enabled: 2.0.0
      kuler: 2.0.0
    dev: false

  /@eslint/eslintrc/1.0.5:
    resolution: {integrity: sha512-BLxsnmK3KyPunz5wmCCpqy0YelEoxxGmH73Is+Z74oOTMtExcjkr3dDR6quwrjh1YspA8DH9gnX1o069KiS9AQ==}
    engines: {node: ^12.22.0 || ^14.17.0 || >=16.0.0}
    dependencies:
      ajv: 6.12.6
      debug: 4.3.3
      espree: 9.3.0
      globals: 13.12.1
      ignore: 4.0.6
      import-fresh: 3.3.0
      js-yaml: 4.1.0
      minimatch: 3.0.5
      strip-json-comments: 3.1.1
    transitivePeerDependencies:
      - supports-color
    dev: true

  /@httptoolkit/websocket-stream/6.0.0:
    resolution: {integrity: sha512-EC8m9JbhpGX2okfvLakqrmy4Le0VyNKR7b3IdvFZR/BfFO4ruh/XceBvXhCFHkykchnFxuOSlRwFiqNSXlwcGA==}
    dependencies:
      '@types/ws': 8.2.2
      duplexify: 3.7.1
      inherits: 2.0.4
      isomorphic-ws: 4.0.1_ws@7.5.6
      readable-stream: 2.3.7
      safe-buffer: 5.2.1
      ws: 7.5.6
      xtend: 4.0.2
    transitivePeerDependencies:
      - bufferutil
      - utf-8-validate
    dev: false

  /@humanwhocodes/config-array/0.9.3:
    resolution: {integrity: sha512-3xSMlXHh03hCcCmFc0rbKp3Ivt2PFEJnQUJDDMTJQ2wkECZWdq4GePs2ctc5H8zV+cHPaq8k2vU8mrQjA6iHdQ==}
    engines: {node: '>=10.10.0'}
    dependencies:
      '@humanwhocodes/object-schema': 1.2.1
      debug: 4.3.3
      minimatch: 3.0.5
    transitivePeerDependencies:
      - supports-color
    dev: true

  /@humanwhocodes/object-schema/1.2.1:
    resolution: {integrity: sha512-ZnQMnLV4e7hDlUvw8H+U8ASL02SS2Gn6+9Ac3wGGLIe7+je2AeAOxPY+izIPJDfFDb7eDjev0Us8MO1iFRN8hA==}
    dev: true

  /@istanbuljs/load-nyc-config/1.1.0:
    resolution: {integrity: sha512-VjeHSlIzpv/NyD3N0YuHfXOPDIixcA1q2ZV98wsMqcYlPmv2n3Yb2lYP9XMElnaFVXg5A7YLTeLu6V84uQDjmQ==}
    engines: {node: '>=8'}
    dependencies:
      camelcase: 5.3.1
      find-up: 4.1.0
      get-package-type: 0.1.0
      js-yaml: 3.14.1
      resolve-from: 5.0.0
    dev: true

  /@istanbuljs/schema/0.1.3:
    resolution: {integrity: sha512-ZXRY4jNvVgSVQ8DL3LTcakaAtXwTVUxE81hslsyD2AtoXW/wVob10HkOJ1X/pAlcI7D+2YoZKg5do8G/w6RYgA==}
    engines: {node: '>=8'}
    dev: true

  /@jridgewell/resolve-uri/3.0.4:
    resolution: {integrity: sha512-cz8HFjOFfUBtvN+NXYSFMHYRdxZMaEl0XypVrhzxBgadKIXhIkRd8aMeHhmF56Sl7SuS8OnUpQ73/k9LE4VnLg==}
    engines: {node: '>=6.0.0'}
    dev: true

  /@jridgewell/sourcemap-codec/1.4.10:
    resolution: {integrity: sha512-Ht8wIW5v165atIX1p+JvKR5ONzUyF4Ac8DZIQ5kZs9zrb6M8SJNXpx1zn04rn65VjBMygRoMXcyYwNK0fT7bEg==}
    dev: true

  /@jridgewell/trace-mapping/0.3.2:
    resolution: {integrity: sha512-9KzzH4kMjA2XmBRHfqG2/Vtl7s92l6uNDd0wW7frDE+EUvQFGqNXhWp0UGJjSkt3v2AYjzOZn1QO9XaTNJIt1Q==}
    dependencies:
      '@jridgewell/resolve-uri': 3.0.4
      '@jridgewell/sourcemap-codec': 1.4.10
    dev: true

  /@nodelib/fs.scandir/2.1.5:
    resolution: {integrity: sha512-vq24Bq3ym5HEQm2NKCr3yXDwjc7vTsEThRDnkp2DK9p1uqLR+DHurm/NOTo0KG7HYHU7eppKZj3MyqYuMBf62g==}
    engines: {node: '>= 8'}
    dependencies:
      '@nodelib/fs.stat': 2.0.5
      run-parallel: 1.2.0
    dev: true

  /@nodelib/fs.stat/2.0.5:
    resolution: {integrity: sha512-RkhPPp2zrqDAQA/2jNhnztcPAlv64XdhIp7a7454A5ovI7Bukxgt7MX7udwAu3zg1DcpPU0rz3VV1SeaqvY4+A==}
    engines: {node: '>= 8'}
    dev: true

  /@nodelib/fs.walk/1.2.8:
    resolution: {integrity: sha512-oGB+UxlgWcgQkgwo8GcEGwemoTFt3FIO9ababBmaGwXIoBKZ+GTy0pP185beGg7Llih/NSHSV2XAs1lnznocSg==}
    engines: {node: '>= 8'}
    dependencies:
      '@nodelib/fs.scandir': 2.1.5
      fastq: 1.13.0
    dev: true

  /@tsconfig/node10/1.0.8:
    resolution: {integrity: sha512-6XFfSQmMgq0CFLY1MslA/CPUfhIL919M1rMsa5lP2P097N2Wd1sSX0tx1u4olM16fLNhtHZpRhedZJphNJqmZg==}
    dev: false

  /@tsconfig/node12/1.0.9:
    resolution: {integrity: sha512-/yBMcem+fbvhSREH+s14YJi18sp7J9jpuhYByADT2rypfajMZZN4WQ6zBGgBKp53NKmqI36wFYDb3yaMPurITw==}
    dev: false

  /@tsconfig/node14/1.0.1:
    resolution: {integrity: sha512-509r2+yARFfHHE7T6Puu2jjkoycftovhXRqW328PDXTVGKihlb1P8Z9mMZH04ebyajfRY7dedfGynlrFHJUQCg==}
    dev: false

  /@tsconfig/node16/1.0.2:
    resolution: {integrity: sha512-eZxlbI8GZscaGS7kkc/trHTT5xgrjH3/1n2JDwusC9iahPKWMRvRjJSAN5mCXviuTGQ/lHnhvv8Q1YTpnfz9gA==}
    dev: false

  /@types/bcrypt/5.0.0:
    resolution: {integrity: sha512-agtcFKaruL8TmcvqbndlqHPSJgsolhf/qPWchFlgnW1gECTN/nKbFcoFnvKAQRFfKbh+BO6A3SWdJu9t+xF3Lw==}
    dependencies:
      '@types/node': 17.0.15
    dev: true

  /@types/bcryptjs/2.4.2:
    resolution: {integrity: sha512-LiMQ6EOPob/4yUL66SZzu6Yh77cbzJFYll+ZfaPiPPFswtIlA/Fs1MzdKYA7JApHU49zQTbJGX3PDmCpIdDBRQ==}
    dev: true

  /@types/body-parser/1.19.2:
    resolution: {integrity: sha512-ALYone6pm6QmwZoAgeyNksccT9Q4AWZQ6PvfwR37GT6r6FWUPguq6sUmNGSMV2Wr761oQoBxwGGa6DR5o1DC9g==}
    dependencies:
      '@types/connect': 3.4.35
      '@types/node': 17.0.15
    dev: true

  /@types/bson/1.0.11:
    resolution: {integrity: sha512-j+UcCWI+FsbI5/FQP/Kj2CXyplWAz39ktHFkXk84h7dNblKRSoNJs95PZFRd96NQGqsPEPgeclqnznWZr14ZDA==}
    dependencies:
      '@types/node': 17.0.15
    dev: false

  /@types/bson/4.2.0:
    resolution: {integrity: sha512-ELCPqAdroMdcuxqwMgUpifQyRoTpyYCNr1V9xKyF40VsBobsj+BbWNRvwGchMgBPGqkw655ypkjj2MEF5ywVwg==}
    deprecated: This is a stub types definition. bson provides its own type definitions, so you do not need this installed.
    dependencies:
      bson: 4.6.1
    dev: false

  /@types/bunyan/1.8.8:
    resolution: {integrity: sha512-Cblq+Yydg3u+sGiz2mjHjC5MPmdjY+No4qvHrF+BUhblsmSfMvsHLbOG62tPbonsqBj6sbWv1LHcsoe5Jw+/Ow==}
    dependencies:
      '@types/node': 17.0.15
    dev: true

  /@types/connect-redis/0.0.18:
    resolution: {integrity: sha512-iGygGbXgPIr94DEAuoluWhzre3c2/ew5NPlbW9IWvwCTXMM1YCmc7M9wpXMkYqt6kB9aO1sjZnmDzyugUu+2vQ==}
    dependencies:
      '@types/express': 4.17.13
      '@types/express-session': 1.17.4
      '@types/ioredis': 4.28.8
      '@types/redis': 2.8.32
    dev: true

  /@types/connect/3.4.35:
    resolution: {integrity: sha512-cdeYyv4KWoEgpBISTxWvqYsVy444DOqehiF3fM3ne10AmJ62RSyNkUnxMJXHQWRQQX2eR94m5y1IZyDwBjV9FQ==}
    dependencies:
      '@types/node': 17.0.15
    dev: true

  /@types/cookiejar/2.1.2:
    resolution: {integrity: sha512-t73xJJrvdTjXrn4jLS9VSGRbz0nUY3cl2DMGDU48lKl+HR9dbbjW2A9r3g40VA++mQpy6uuHg33gy7du2BKpog==}
    dev: true

  /@types/express-rate-limit/3.3.5:
    resolution: {integrity: sha512-v6M28DcbdATYvzTN5lFJhN2EP6BgY8MbTskcKJ/m5bmGuzFKHfbEVXF3po8U8ivOyyeT5o6HV0janPlFBBN5yg==}
    dependencies:
      '@types/express': 4.17.13
    dev: true

  /@types/express-serve-static-core/4.17.28:
    resolution: {integrity: sha512-P1BJAEAW3E2DJUlkgq4tOL3RyMunoWXqbSCygWo5ZIWTjUgN1YnaXWW4VWl/oc8vs/XoYibEGBKP0uZyF4AHig==}
    dependencies:
      '@types/node': 17.0.15
      '@types/qs': 6.9.7
      '@types/range-parser': 1.2.4
    dev: true

  /@types/express-session/1.17.4:
    resolution: {integrity: sha512-7cNlSI8+oOBUHTfPXMwDxF/Lchx5aJ3ho7+p9jJZYVg9dVDJFh3qdMXmJtRsysnvS+C6x46k9DRYmrmCkE+MVg==}
    dependencies:
      '@types/express': 4.17.13
    dev: true

  /@types/express/4.17.13:
    resolution: {integrity: sha512-6bSZTPaTIACxn48l50SR+axgrqm6qXFIxrdAKaG6PaJk3+zuUr35hBlgT7vOmJcum+OEaIBLtHV/qloEAFITeA==}
    dependencies:
      '@types/body-parser': 1.19.2
      '@types/express-serve-static-core': 4.17.28
      '@types/qs': 6.9.7
      '@types/serve-static': 1.13.10
    dev: true

  /@types/glob/7.2.0:
    resolution: {integrity: sha512-ZUxbzKl0IfJILTS6t7ip5fQQM/J3TJYubDm3nMbgubNNYS62eXeUpoLUC8/7fJNiFYHTrGPQn7hspDUzIHX3UA==}
    dependencies:
      '@types/minimatch': 3.0.5
      '@types/node': 17.0.15
    dev: true

  /@types/ioredis/4.28.8:
    resolution: {integrity: sha512-mULOyO2smtvkE1zmzRRA4P0+1UjEqusi014kXOL1q3CY0RgqkR5/wKvv+vAJbPw2Q66wPyylKeevUy+m/FaRMg==}
    dependencies:
      '@types/node': 17.0.15
    dev: true

  /@types/json-schema/7.0.9:
    resolution: {integrity: sha512-qcUXuemtEu+E5wZSJHNxUXeCZhAfXKQ41D+duX+VYPde7xyEVZci+/oXKJL13tnRs9lR2pr4fod59GT6/X1/yQ==}
    dev: true

  /@types/json5/0.0.29:
    resolution: {integrity: sha1-7ihweulOEdK4J7y+UnC86n8+ce4=}

  /@types/mime/1.3.2:
    resolution: {integrity: sha512-YATxVxgRqNH6nHEIsvg6k2Boc1JHI9ZbH5iWFFv/MTkchz3b1ieGDa5T0a9RznNdI0KhVbdbWSN+KWWrQZRxTw==}
    dev: true

  /@types/minimatch/3.0.5:
    resolution: {integrity: sha512-Klz949h02Gz2uZCMGwDUSDS1YBlTdDDgbWHi+81l29tQALUtvz4rAYi5uoVhE5Lagoq6DeqAUlbrHvW/mXDgdQ==}
    dev: true

  /@types/mkdirp/1.0.2:
    resolution: {integrity: sha512-o0K1tSO0Dx5X6xlU5F1D6625FawhC3dU3iqr25lluNv/+/QIVH8RLNEiVokgIZo+mz+87w/3Mkg/VvQS+J51fQ==}
    dependencies:
      '@types/node': 17.0.15
    dev: true

  /@types/mongodb/3.6.18:
    resolution: {integrity: sha512-JSVFt9p0rTfZ4EgzXmVHUB3ue00xe3CRbQho8nXfImzEDDM4O7I3po1bwbWl/EIbLENxUreZxqLOc8lvcnLVPA==}
    dependencies:
      '@types/bson': 4.2.0
      '@types/node': 17.0.15
    dev: false

  /@types/mongodb/3.6.20:
    resolution: {integrity: sha512-WcdpPJCakFzcWWD9juKoZbRtQxKIMYF/JIAM4JrNHrMcnJL6/a2NWjXxW7fo9hxboxxkg+icff8d7+WIEvKgYQ==}
    dependencies:
      '@types/bson': 4.2.0
      '@types/node': 17.0.15
    dev: false

  /@types/multer/1.4.7:
    resolution: {integrity: sha512-/SNsDidUFCvqqcWDwxv2feww/yqhNeTRL5CVoL3jU4Goc4kKEL10T7Eye65ZqPNi4HRx8sAEX59pV1aEH7drNA==}
    dependencies:
      '@types/express': 4.17.13
    dev: true

  /@types/node-fetch/2.5.12:
    resolution: {integrity: sha512-MKgC4dlq4kKNa/mYrwpKfzQMB5X3ee5U6fSprkKpToBqBmX4nFZL9cW5jl6sWn+xpRJ7ypWh2yyqqr8UUCstSw==}
    dependencies:
      '@types/node': 17.0.15
      form-data: 3.0.1
    dev: true

  /@types/node/16.11.7:
    resolution: {integrity: sha512-QB5D2sqfSjCmTuWcBWyJ+/44bcjO7VbjSbOE0ucoVbAsSNQc4Lt6QkgkVXkTDwkL4z/beecZNDvVX15D4P8Jbw==}
    dev: true

  /@types/node/17.0.15:
    resolution: {integrity: sha512-zWt4SDDv1S9WRBNxLFxFRHxdD9tvH8f5/kg5/IaLFdnSNXsDY4eL3Q3XXN+VxUnWIhyVFDwcsmAprvwXoM/ClA==}

  /@types/nodemailer/6.4.4:
    resolution: {integrity: sha512-Ksw4t7iliXeYGvIQcSIgWQ5BLuC/mljIEbjf615svhZL10PE9t+ei8O9gDaD3FPCasUJn9KTLwz2JFJyiiyuqw==}
    dependencies:
      '@types/node': 17.0.15
    dev: true

  /@types/qs/6.9.7:
    resolution: {integrity: sha512-FGa1F62FT09qcrueBA6qYTrJPVDzah9a+493+o2PCXsesWHIn27G98TsSMs3WPNbZIEj4+VJf6saSFpvD+3Zsw==}
    dev: true

  /@types/range-parser/1.2.4:
    resolution: {integrity: sha512-EEhsLsD6UsDM1yFhAvy0Cjr6VwmpMWqFBCb9w07wVugF7w9nfajxLuVmngTIpgS6svCnm6Vaw+MZhoDCKnOfsw==}
    dev: true

  /@types/rate-limit-redis/1.7.4:
    resolution: {integrity: sha512-TDsh9CJHHhx+sGHlqF6MI+PgEv91o/wQ67e2IR02ebYPzWQ8Rk0pcVY+WBy2pjxa+cAkPwjcOFDd21VToKaOzQ==}
    dependencies:
      '@types/express-rate-limit': 3.3.5
      '@types/ioredis': 4.28.8
      '@types/redis': 2.8.32
    dev: true

  /@types/redis/2.8.32:
    resolution: {integrity: sha512-7jkMKxcGq9p242exlbsVzuJb57KqHRhNl4dHoQu2Y5v9bCAbtIXXH0R3HleSQW4CTOqpHIYUW3t6tpUj4BVQ+w==}
    dependencies:
      '@types/node': 17.0.15
    dev: true

  /@types/rimraf/3.0.2:
    resolution: {integrity: sha512-F3OznnSLAUxFrCEu/L5PY8+ny8DtcFRjx7fZZ9bycvXRi3KPTRS9HOitGZwvPg0juRhXFWIeKX58cnX5YqLohQ==}
    dependencies:
      '@types/glob': 7.2.0
      '@types/node': 17.0.15
    dev: true

  /@types/safe-json-stringify/1.1.2:
    resolution: {integrity: sha512-Hj/LZMBXFH3Qj9sNmNu6syBpkZqBaM00HgP7naf9CnZhB3kdxmrenWUD2cY6vvTWjuBM3NPOLknPKDUOQuTWXA==}
    dev: true

  /@types/serve-static/1.13.10:
    resolution: {integrity: sha512-nCkHGI4w7ZgAdNkrEu0bv+4xNV/XDqW+DydknebMOQwkpDGx8G+HTlj7R7ABI8i8nKxVw0wtKPi1D+lPOkh4YQ==}
    dependencies:
      '@types/mime': 1.3.2
      '@types/node': 17.0.15
    dev: true

  /@types/superagent/4.1.15:
    resolution: {integrity: sha512-mu/N4uvfDN2zVQQ5AYJI/g4qxn2bHB6521t1UuH09ShNWjebTqN0ZFuYK9uYjcgmI0dTQEs+Owi1EO6U0OkOZQ==}
    dependencies:
      '@types/cookiejar': 2.1.2
      '@types/node': 17.0.15
    dev: true

  /@types/supertest/2.0.11:
    resolution: {integrity: sha512-uci4Esokrw9qGb9bvhhSVEjd6rkny/dk5PK/Qz4yxKiyppEI+dOPlNrZBahE3i+PoKFYyDxChVXZ/ysS/nrm1Q==}
    dependencies:
      '@types/superagent': 4.1.15
    dev: true

  /@types/tap/15.0.5:
    resolution: {integrity: sha512-MaP+EgZNFAGRvVjHWv8ldrLvYBn4PnmAlzY7IL3/RPAPkOXdggTSTgLFONbnTpdQTe8+ixYGAySKAm9ESlZm1A==}
    dependencies:
      '@types/node': 17.0.15
    dev: true

  /@types/uuid/8.3.4:
    resolution: {integrity: sha512-c/I8ZRb51j+pYGAu5CrFMRxqZ2ke4y2grEBO5AUjgSkSk+qT2Ea+OdWElz/OiMf5MNpn2b17kuVBwZLQJXzihw==}
    dev: true

  /@types/ws/8.2.2:
    resolution: {integrity: sha512-NOn5eIcgWLOo6qW8AcuLZ7G8PycXu0xTxxkS6Q18VWFxgPUSOwV0pBj2a/4viNZVu25i7RIB7GttdkAIUUXOOg==}
    dependencies:
      '@types/node': 17.0.15
    dev: false

  /@typescript-eslint/eslint-plugin/5.10.2_2595c2126aec4d4b6e944b931dabb4c2:
    resolution: {integrity: sha512-4W/9lLuE+v27O/oe7hXJKjNtBLnZE8tQAFpapdxwSVHqtmIoPB1gph3+ahNwVuNL37BX7YQHyGF9Xv6XCnIX2Q==}
    engines: {node: ^12.22.0 || ^14.17.0 || >=16.0.0}
    peerDependencies:
      '@typescript-eslint/parser': ^5.0.0
      eslint: ^6.0.0 || ^7.0.0 || ^8.0.0
      typescript: '*'
    peerDependenciesMeta:
      typescript:
        optional: true
    dependencies:
      '@typescript-eslint/parser': 5.10.2_eslint@8.8.0+typescript@4.5.5
      '@typescript-eslint/scope-manager': 5.10.2
      '@typescript-eslint/type-utils': 5.10.2_eslint@8.8.0+typescript@4.5.5
      '@typescript-eslint/utils': 5.10.2_eslint@8.8.0+typescript@4.5.5
      debug: 4.3.3
      eslint: 8.8.0
      functional-red-black-tree: 1.0.1
      ignore: 5.2.0
      regexpp: 3.2.0
      semver: 7.3.5
      tsutils: 3.21.0_typescript@4.5.5
      typescript: 4.5.5
    transitivePeerDependencies:
      - supports-color
    dev: true

  /@typescript-eslint/parser/5.10.2_eslint@8.8.0+typescript@4.5.5:
    resolution: {integrity: sha512-JaNYGkaQVhP6HNF+lkdOr2cAs2wdSZBoalE22uYWq8IEv/OVH0RksSGydk+sW8cLoSeYmC+OHvRyv2i4AQ7Czg==}
    engines: {node: ^12.22.0 || ^14.17.0 || >=16.0.0}
    peerDependencies:
      eslint: ^6.0.0 || ^7.0.0 || ^8.0.0
      typescript: '*'
    peerDependenciesMeta:
      typescript:
        optional: true
    dependencies:
      '@typescript-eslint/scope-manager': 5.10.2
      '@typescript-eslint/types': 5.10.2
      '@typescript-eslint/typescript-estree': 5.10.2_typescript@4.5.5
      debug: 4.3.3
      eslint: 8.8.0
      typescript: 4.5.5
    transitivePeerDependencies:
      - supports-color
    dev: true

  /@typescript-eslint/scope-manager/5.10.2:
    resolution: {integrity: sha512-39Tm6f4RoZoVUWBYr3ekS75TYgpr5Y+X0xLZxXqcZNDWZdJdYbKd3q2IR4V9y5NxxiPu/jxJ8XP7EgHiEQtFnw==}
    engines: {node: ^12.22.0 || ^14.17.0 || >=16.0.0}
    dependencies:
      '@typescript-eslint/types': 5.10.2
      '@typescript-eslint/visitor-keys': 5.10.2
    dev: true

  /@typescript-eslint/type-utils/5.10.2_eslint@8.8.0+typescript@4.5.5:
    resolution: {integrity: sha512-uRKSvw/Ccs5FYEoXW04Z5VfzF2iiZcx8Fu7DGIB7RHozuP0VbKNzP1KfZkHBTM75pCpsWxIthEH1B33dmGBKHw==}
    engines: {node: ^12.22.0 || ^14.17.0 || >=16.0.0}
    peerDependencies:
      eslint: '*'
      typescript: '*'
    peerDependenciesMeta:
      typescript:
        optional: true
    dependencies:
      '@typescript-eslint/utils': 5.10.2_eslint@8.8.0+typescript@4.5.5
      debug: 4.3.3
      eslint: 8.8.0
      tsutils: 3.21.0_typescript@4.5.5
      typescript: 4.5.5
    transitivePeerDependencies:
      - supports-color
    dev: true

  /@typescript-eslint/types/5.10.2:
    resolution: {integrity: sha512-Qfp0qk/5j2Rz3p3/WhWgu4S1JtMcPgFLnmAKAW061uXxKSa7VWKZsDXVaMXh2N60CX9h6YLaBoy9PJAfCOjk3w==}
    engines: {node: ^12.22.0 || ^14.17.0 || >=16.0.0}
    dev: true

  /@typescript-eslint/typescript-estree/5.10.2_typescript@4.5.5:
    resolution: {integrity: sha512-WHHw6a9vvZls6JkTgGljwCsMkv8wu8XU8WaYKeYhxhWXH/atZeiMW6uDFPLZOvzNOGmuSMvHtZKd6AuC8PrwKQ==}
    engines: {node: ^12.22.0 || ^14.17.0 || >=16.0.0}
    peerDependencies:
      typescript: '*'
    peerDependenciesMeta:
      typescript:
        optional: true
    dependencies:
      '@typescript-eslint/types': 5.10.2
      '@typescript-eslint/visitor-keys': 5.10.2
      debug: 4.3.3
      globby: 11.1.0
      is-glob: 4.0.3
      semver: 7.3.5
      tsutils: 3.21.0_typescript@4.5.5
      typescript: 4.5.5
    transitivePeerDependencies:
      - supports-color
    dev: true

  /@typescript-eslint/utils/5.10.2_eslint@8.8.0+typescript@4.5.5:
    resolution: {integrity: sha512-vuJaBeig1NnBRkf7q9tgMLREiYD7zsMrsN1DA3wcoMDvr3BTFiIpKjGiYZoKPllfEwN7spUjv7ZqD+JhbVjEPg==}
    engines: {node: ^12.22.0 || ^14.17.0 || >=16.0.0}
    peerDependencies:
      eslint: ^6.0.0 || ^7.0.0 || ^8.0.0
    dependencies:
      '@types/json-schema': 7.0.9
      '@typescript-eslint/scope-manager': 5.10.2
      '@typescript-eslint/types': 5.10.2
      '@typescript-eslint/typescript-estree': 5.10.2_typescript@4.5.5
      eslint: 8.8.0
      eslint-scope: 5.1.1
      eslint-utils: 3.0.0_eslint@8.8.0
    transitivePeerDependencies:
      - supports-color
      - typescript
    dev: true

  /@typescript-eslint/visitor-keys/5.10.2:
    resolution: {integrity: sha512-zHIhYGGGrFJvvyfwHk5M08C5B5K4bewkm+rrvNTKk1/S15YHR+SA/QUF8ZWscXSfEaB8Nn2puZj+iHcoxVOD/Q==}
    engines: {node: ^12.22.0 || ^14.17.0 || >=16.0.0}
    dependencies:
      '@typescript-eslint/types': 5.10.2
      eslint-visitor-keys: 3.2.0
    dev: true

  /@valuabletouch/winston-seq/1.3.0:
    resolution: {integrity: sha512-j6oHAXTTdhwUap0VJGHIwiKhbw9IffOWYMrMI1Y2uXStNCNSnwIHYHHfjDw46hrynbVN838DRR+voGtYEvzF1w==}
    dependencies:
      seq-logging: 1.1.1
      winston-transport: 4.5.0
    dev: false

  /accepts/1.3.8:
    resolution: {integrity: sha512-PYAthTa2m2VKxuvSD3DPC/Gy+U+sOA1LAuT8mkmRuvw+NACSaeXEQ+NHcVF7rONl6qcaxV3Uuemwawk+7+SJLw==}
    engines: {node: '>= 0.6'}
    dependencies:
      mime-types: 2.1.34
      negotiator: 0.6.3

  /acorn-jsx/5.3.2_acorn@8.7.0:
    resolution: {integrity: sha512-rq9s+JNhf0IChjtDXxllJ7g41oZk5SlXtp0LHwyA5cejwn7vKmKp4pPri6YEePv2PU65sAsegbXtIinmDFDXgQ==}
    peerDependencies:
      acorn: ^6.0.0 || ^7.0.0 || ^8.0.0
    dependencies:
      acorn: 8.7.0
    dev: true

  /acorn-walk/8.2.0:
    resolution: {integrity: sha512-k+iyHEuPgSw6SbuDpGQM+06HQUa04DZ3o+F6CSzXMvvI5KMvnaEqXe+YVe555R9nn6GPt404fos4wcgpw12SDA==}
    engines: {node: '>=0.4.0'}
    dev: false

  /acorn/8.7.0:
    resolution: {integrity: sha512-V/LGr1APy+PXIwKebEWrkZPwoeoF+w1jiOBUmuxuiUIaOHtob8Qc9BTrYo7VuI5fR8tqsy+buA2WFooR5olqvQ==}
    engines: {node: '>=0.4.0'}
    hasBin: true

  /aggregate-error/3.1.0:
    resolution: {integrity: sha512-4I7Td01quW/RpocfNayFdFVk1qSuoh0E7JrbRJ16nH01HhKFQ88INq9Sd+nd72zqRySlr9BmDA8xlEJ6vJMrYA==}
    engines: {node: '>=8'}
    dependencies:
      clean-stack: 2.2.0
      indent-string: 4.0.0
    dev: true

  /ajv/6.12.6:
    resolution: {integrity: sha512-j3fVLgvTo527anyYyJOGTYJbG+vnnQYvE0m5mmkc1TK+nxAppkCLMIL0aZ4dblVCNoGShhm+kzE4ZUykBoMg4g==}
    dependencies:
      fast-deep-equal: 3.1.3
      fast-json-stable-stringify: 2.1.0
      json-schema-traverse: 0.4.1
      uri-js: 4.4.1
    dev: true

  /ansi-regex/2.1.1:
    resolution: {integrity: sha1-w7M6te42DYbg5ijwRorn7yfWVN8=}
    engines: {node: '>=0.10.0'}

  /ansi-regex/5.0.1:
    resolution: {integrity: sha512-quJQXlTSUGL2LH9SUXo8VwsY4soanhgo6LNSm84E1LBcE8s3O0wpdiRzyR9z/ZZJMlMWv37qOOb9pdJlMUEKFQ==}
    engines: {node: '>=8'}
    dev: true

  /ansi-styles/3.2.1:
    resolution: {integrity: sha512-VT0ZI6kZRdTh8YyJw3SMbYm/u+NqfsAxEpWO0Pf9sq8/e94WxxOpPKx9FR1FlyCtOVDNOQ+8ntlqFxiRc+r5qA==}
    engines: {node: '>=4'}
    dependencies:
      color-convert: 1.9.3
    dev: true

  /ansi-styles/4.3.0:
    resolution: {integrity: sha512-zbB9rCJAT1rbjiVDb2hqKFHNYLxgtk8NURxZ3IZwD3F6NtxbXZQCnnSi1Lkx+IDohdPlFp222wVALIheZJQSEg==}
    engines: {node: '>=8'}
    dependencies:
      color-convert: 2.0.1
    dev: true

  /ansi/0.3.1:
    resolution: {integrity: sha1-DELU+xcWDVqa8eSEus4cZpIsGyE=}
    dev: false

  /anymatch/3.1.2:
    resolution: {integrity: sha512-P43ePfOAIupkguHUycrc4qJ9kz8ZiuOUijaETwX7THt0Y/GNK7v0aa8rY816xWjZ7rJdA5XdMcpVFTKMq+RvWg==}
    engines: {node: '>= 8'}
    dependencies:
      normalize-path: 3.0.0
      picomatch: 2.3.1
    dev: true

  /append-field/1.0.0:
    resolution: {integrity: sha1-HjRA6RXwsSA9I3SOeO3XubW0PlY=}
    dev: false

  /append-transform/2.0.0:
    resolution: {integrity: sha512-7yeyCEurROLQJFv5Xj4lEGTy0borxepjFv1g22oAdqFu//SrAlDl1O1Nxx15SH1RoliUml6p8dwJW9jvZughhg==}
    engines: {node: '>=8'}
    dependencies:
      default-require-extensions: 3.0.0
    dev: true

  /archy/1.0.0:
    resolution: {integrity: sha1-+cjBN1fMHde8N5rHeyxipcKGjEA=}
    dev: true

  /are-we-there-yet/1.0.6:
    resolution: {integrity: sha1-otKMkxAqpsyWJFomy5VN4G7FPww=}
    dependencies:
      delegates: 1.0.0
      readable-stream: 2.3.7
    dev: false

  /arg/4.1.3:
    resolution: {integrity: sha512-58S9QDqG0Xx27YwPSt9fJxivjYl432YCwfDMfZ+71RAqUrZef7LrKQZ3LHLOwCS4FLNBplP533Zx895SeOCHvA==}
    dev: false

  /argparse/1.0.10:
    resolution: {integrity: sha512-o5Roy6tNG4SL/FOkCAN6RzjiakZS25RLYFrcMttJqbdd8BWrnA+fGz57iN5Pb06pvBGvl5gQ0B48dJlslXvoTg==}
    dependencies:
      sprintf-js: 1.0.3
    dev: true

  /argparse/2.0.1:
    resolution: {integrity: sha512-8+9WqebbFzpX9OR+Wa6O29asIogeRMzcGtAINdpMHHyAg10f05aSFVBbcEqGf/PXw1EjAZ+q2/bEBg3DvurK3Q==}
    dev: true

  /array-flatten/1.1.1:
    resolution: {integrity: sha1-ml9pkFGx5wczKPKgCJaLZOopVdI=}
    dev: false

  /array-includes/3.1.4:
    resolution: {integrity: sha512-ZTNSQkmWumEbiHO2GF4GmWxYVTiQyJy2XOTa15sdQSrvKn7l+180egQMqlrMOUMCyLMD7pmyQe4mMDUT6Behrw==}
    engines: {node: '>= 0.4'}
    dependencies:
      call-bind: 1.0.2
      define-properties: 1.1.3
      es-abstract: 1.19.1
      get-intrinsic: 1.1.1
      is-string: 1.0.7
    dev: true

  /array-union/2.1.0:
    resolution: {integrity: sha512-HGyxoOTYUyCM6stUe6EJgnd4EoewAI7zMdfqO+kGjnlZmBDz/cR5pf8r/cR4Wq60sL/p0IkcjUEEPwS3GFrIyw==}
    engines: {node: '>=8'}
    dev: true

  /array.prototype.flat/1.2.5:
    resolution: {integrity: sha512-KaYU+S+ndVqyUnignHftkwc58o3uVU1jzczILJ1tN2YaIZpFIKBiP/x/j97E5MVPsaCloPbqWLB/8qCTVvT2qg==}
    engines: {node: '>= 0.4'}
    dependencies:
      call-bind: 1.0.2
      define-properties: 1.1.3
      es-abstract: 1.19.1
    dev: true

  /asap/2.0.6:
    resolution: {integrity: sha1-5QNHYR1+aQlDIIu9r+vLwvuGbUY=}
    dev: true

  /asn1/0.2.6:
    resolution: {integrity: sha512-ix/FxPn0MDjeyJ7i/yoHGFt/EX6LyNbxSEhPPXODPL+KB0VPk86UYfL0lMdy+KCnv+fmvIzySwaK5COwqVbWTQ==}
    dependencies:
      safer-buffer: 2.1.2
    dev: true

  /assert-plus/1.0.0:
    resolution: {integrity: sha1-8S4PPF13sLHN2RRpQuTpbB5N1SU=}
    engines: {node: '>=0.8'}
    dev: true

  /async-hook-domain/2.0.4:
    resolution: {integrity: sha512-14LjCmlK1PK8eDtTezR6WX8TMaYNIzBIsd2D1sGoGjgx0BuNMMoSdk7i/drlbtamy0AWv9yv2tkB+ASdmeqFIw==}
    engines: {node: '>=10'}
    dev: true

  /async/3.2.3:
    resolution: {integrity: sha512-spZRyzKL5l5BZQrr/6m/SqFdBN0q3OCI0f9rjfBzCMBIP4p75P620rR3gTmaksNOhmzgdxcaxdNfMy6anrbM0g==}
    dev: false

  /asynckit/0.4.0:
    resolution: {integrity: sha1-x57Zf380y48robyXkLzDZkdLS3k=}
    dev: true

  /aws-crt/1.10.6:
    resolution: {integrity: sha512-LCOFwFdUk3NJNUkm0YuiqU2jPtnC5OZYeLqIZyqVzDoSpK2wL7QAaA553v4YPA5xs3QU7jCmaDl6y3LjJTm4+w==}
    requiresBuild: true
    dependencies:
      '@httptoolkit/websocket-stream': 6.0.0
      axios: 0.24.0
      cmake-js: 6.3.0
      crypto-js: 4.1.1
      fastestsmallesttextencoderdecoder: 1.0.22
      mqtt: 4.3.4
      tar: 6.1.11
      ws: 7.5.6
    transitivePeerDependencies:
      - bufferutil
      - debug
      - supports-color
      - utf-8-validate
    dev: false

  /aws-sign2/0.7.0:
    resolution: {integrity: sha1-tG6JCTSpWR8tL2+G1+ap8bP+dqg=}
    dev: true

  /aws4/1.11.0:
    resolution: {integrity: sha512-xh1Rl34h6Fi1DC2WWKfxUTVqRsNnr6LsKz2+hfwDxQJWmrx8+c7ylaqBMcHfl1U1r2dsifOvKX3LQuLNZ+XSvA==}
    dev: true

  /axios/0.21.4_debug@4.3.3:
    resolution: {integrity: sha512-ut5vewkiu8jjGBdqpM44XxjuCjq9LAKeHVmoVfHVzy8eHgxxq8SbAVQNovDA8mVi05kP0Ea/n/UzcSHcTJQfNg==}
    dependencies:
      follow-redirects: 1.14.7_debug@4.3.3
    transitivePeerDependencies:
      - debug
    dev: false

  /axios/0.24.0:
    resolution: {integrity: sha512-Q6cWsys88HoPgAaFAVUb0WpPk0O8iTeisR9IMqy9G8AbO4NlpVknrnQS03zzF9PGAWgO3cgletO3VjV/P7VztA==}
    dependencies:
      follow-redirects: 1.14.7_debug@4.3.3
    transitivePeerDependencies:
      - debug
    dev: false

  /balanced-match/1.0.2:
    resolution: {integrity: sha512-3oSeUO0TMV67hN1AmbXsK4yaqU7tjiHlbxRDZOpH0KW9+CeX4bRAaX0Anxt0tx2MrpRpWwQaPwIlISEJhYU5Pw==}

  /base64-js/1.5.1:
    resolution: {integrity: sha512-AKpaYlHn8t4SVbOHCy+b5+KKgvR4vrsD8vbvrbiQJps7fKDTkjkDry6ji0rUJjC0kzbNePLwzxq8iypo41qeWA==}
    dev: false

  /bcrypt-pbkdf/1.0.2:
    resolution: {integrity: sha1-pDAdOJtqQ/m2f/PKEaP2Y342Dp4=}
    dependencies:
      tweetnacl: 0.14.5
    dev: true

  /bcryptjs/2.4.3:
    resolution: {integrity: sha1-mrVie5PmBiH/fNrF2pczAn3x0Ms=}
    dev: false

  /big-integer/1.6.51:
    resolution: {integrity: sha512-GPEid2Y9QU1Exl1rpO9B2IPJGHPSupF5GnVIP0blYvNOMer2bTvSWs1jGOUg04hTmu67nmLsQ9TBo1puaotBHg==}
    engines: {node: '>=0.6'}
    dev: false

  /binary-extensions/2.2.0:
    resolution: {integrity: sha512-jDctJ/IVQbZoJykoeHbhXpOlNBqGNcwXJKJog42E5HDPUwQTSdjCHdihjj0DlnheQ7blbT6dHOafNAiS8ooQKA==}
    engines: {node: '>=8'}
    dev: true

  /binary/0.3.0:
    resolution: {integrity: sha1-n2BVO8XOjDOG87VTz/R0Yq3sqnk=}
    dependencies:
      buffers: 0.1.1
      chainsaw: 0.1.0
    dev: false

  /bind-obj-methods/3.0.0:
    resolution: {integrity: sha512-nLEaaz3/sEzNSyPWRsN9HNsqwk1AUyECtGj+XwGdIi3xABnEqecvXtIJ0wehQXuuER5uZ/5fTs2usONgYjG+iw==}
    engines: {node: '>=10'}
    dev: true

  /bl/2.2.1:
    resolution: {integrity: sha512-6Pesp1w0DEX1N550i/uGV/TqucVL4AM/pgThFSN/Qq9si1/DF9aIHs1BxD8V/QU0HoeHO6cQRTAuYnLPKq1e4g==}
    dependencies:
      readable-stream: 2.3.7
      safe-buffer: 5.2.1
    dev: false

  /bl/4.1.0:
    resolution: {integrity: sha512-1W07cM9gS6DcLperZfFSj+bWLtaPGSOHWhPiGzXmvVJbRLdG82sH/Kn8EtW1VqWVA54AKf2h5k5BbnIbwF3h6w==}
    dependencies:
      buffer: 5.7.1
      inherits: 2.0.4
      readable-stream: 3.6.0
    dev: false

  /bluebird/3.4.7:
    resolution: {integrity: sha1-9y12C+Cbf3bQjtj66Ysomo0F+rM=}
    dev: false

  /body-parser/1.19.1:
    resolution: {integrity: sha512-8ljfQi5eBk8EJfECMrgqNGWPEY5jWP+1IzkzkGdFFEwFQZZyaZ21UqdaHktgiMlH0xLHqIFtE/u2OYE5dOtViA==}
    engines: {node: '>= 0.8'}
    dependencies:
      bytes: 3.1.1
      content-type: 1.0.4
      debug: 2.6.9
      depd: 1.1.2
      http-errors: 1.8.1
      iconv-lite: 0.4.24
      on-finished: 2.3.0
      qs: 6.9.6
      raw-body: 2.4.2
      type-is: 1.6.18
    dev: false

  /boolbase/1.0.0:
    resolution: {integrity: sha1-aN/1++YMUes3cl6p4+0xDcwed24=}
    dev: false

  /bowser/2.11.0:
    resolution: {integrity: sha512-AlcaJBi/pqqJBIQ8U9Mcpc9i8Aqxn88Skv5d+xBX006BY5u8N3mGLHa5Lgppa7L/HfwgwLgZ6NYs+Ag6uUmJRA==}
    dev: false

  /brace-expansion/1.1.11:
    resolution: {integrity: sha512-iCuPHDFgrHX7H2vEI/5xpz07zSHB00TpugqhmYtVmMO6518mCuRMoOYFldEBl0g187ufozdaHgWKcYFb61qGiA==}
    dependencies:
      balanced-match: 1.0.2
      concat-map: 0.0.1

  /braces/3.0.2:
    resolution: {integrity: sha512-b8um+L1RzM3WDSzvhm6gIz1yfTbBt6YTlcEKAvsmqCZZFw46z626lVj9j1yEPW33H5H+lBQpZMP1k8l+78Ha0A==}
    engines: {node: '>=8'}
    dependencies:
      fill-range: 7.0.1
    dev: true

  /browserslist/4.19.1:
    resolution: {integrity: sha512-u2tbbG5PdKRTUoctO3NBD8FQ5HdPh1ZXPHzp1rwaa5jTc+RV9/+RlWiAIKmjRPQF+xbGM9Kklj5bZQFa2s/38A==}
    engines: {node: ^6 || ^7 || ^8 || ^9 || ^10 || ^11 || ^12 || >=13.7}
    hasBin: true
    dependencies:
      caniuse-lite: 1.0.30001309
      electron-to-chromium: 1.4.65
      escalade: 3.1.1
      node-releases: 2.0.1
      picocolors: 1.0.0
    dev: true

  /bson/1.1.6:
    resolution: {integrity: sha512-EvVNVeGo4tHxwi8L6bPj3y3itEvStdwvvlojVxxbyYfoaxJ6keLgrTuKdyfEAszFK+H3olzBuafE0yoh0D1gdg==}
    engines: {node: '>=0.6.19'}
    dev: false

  /bson/4.6.1:
    resolution: {integrity: sha512-I1LQ7Hz5zgwR4QquilLNZwbhPw0Apx7i7X9kGMBTsqPdml/03Q9NBtD9nt/19ahjlphktQImrnderxqpzeVDjw==}
    engines: {node: '>=6.9.0'}
    dependencies:
      buffer: 5.7.1
    dev: false

  /buffer-from/1.1.2:
    resolution: {integrity: sha512-E+XQCRwSbaaiChtv6k6Dwgc+bx+Bs6vuKJHHl5kox/BaKbhiXzqQOwK4cO22yElGp2OCmjwVhT3HmxgyPGnJfQ==}

  /buffer-indexof-polyfill/1.0.2:
    resolution: {integrity: sha512-I7wzHwA3t1/lwXQh+A5PbNvJxgfo5r3xulgpYDB5zckTu/Z9oUK9biouBKQUjEqzaz3HnAT6TYoovmE+GqSf7A==}
    engines: {node: '>=0.10'}
    dev: false

  /buffer-shims/1.0.0:
    resolution: {integrity: sha1-mXjOMXOIxkmth5MCjDR37wRKi1E=}
    dev: false

  /buffer/5.7.1:
    resolution: {integrity: sha512-EHcyIPBQ4BSGlvjB16k5KgAJ27CIsHY/2JBmCRReo48y9rQ3MaUzWX3KVlBa4U7MyX02HdVj0K7C3WaB3ju7FQ==}
    dependencies:
      base64-js: 1.5.1
      ieee754: 1.2.1
    dev: false

  /buffers/0.1.1:
    resolution: {integrity: sha1-skV5w77U1tOWru5tmorn9Ugqt7s=}
    engines: {node: '>=0.2.0'}
    dev: false

  /bullmq/1.68.4:
    resolution: {integrity: sha512-I0BYxhRocWHcNpzdXX5jR8DwKG1PkGJ8KUt9SJhWCCWd4sYvsMl6KV6J35ZfigGydXuAja19tbEefTUxdVv/sw==}
    dependencies:
      cron-parser: 2.18.0
      get-port: 5.1.1
      glob: 7.2.0
      ioredis: 4.28.5
      lodash: 4.17.21
      msgpackr: 1.5.4
      semver: 6.3.0
      tslib: 1.14.1
      uuid: 8.3.2
    transitivePeerDependencies:
      - supports-color
    dev: false

  /bunyan/1.8.15:
    resolution: {integrity: sha512-0tECWShh6wUysgucJcBAoYegf3JJoZWibxdqhTm7OHPeT42qdjkZ29QCMcKwbgU1kiH+auSIasNRXMLWXafXig==}
    engines: {'0': node >=0.10.0}
    hasBin: true
    optionalDependencies:
      dtrace-provider: 0.8.8
      moment: 2.29.1
      mv: 2.1.1
      safe-json-stringify: 1.2.0
    dev: false

  /busboy/0.2.14:
    resolution: {integrity: sha1-bCpiLvz0fFe7vh4qnDetNseSVFM=}
    engines: {node: '>=0.8.0'}
    dependencies:
      dicer: 0.2.5
      readable-stream: 1.1.14
    dev: false

  /bytes/3.1.1:
    resolution: {integrity: sha512-dWe4nWO/ruEOY7HkUJ5gFt1DCFV9zPRoJr8pV0/ASQermOZjtq8jMjOprC0Kd10GLN+l7xaUPvxzJFWtxGu8Fg==}
    engines: {node: '>= 0.8'}
    dev: false

  /caching-transform/4.0.0:
    resolution: {integrity: sha512-kpqOvwXnjjN44D89K5ccQC+RUrsy7jB/XLlRrx0D7/2HNcTPqzsb6XgYoErwko6QsV184CA2YgS1fxDiiDZMWA==}
    engines: {node: '>=8'}
    dependencies:
      hasha: 5.2.2
      make-dir: 3.1.0
      package-hash: 4.0.0
      write-file-atomic: 3.0.3
    dev: true

  /call-bind/1.0.2:
    resolution: {integrity: sha512-7O+FbCihrB5WGbFYesctwmTKae6rOiIzmz1icreWJ+0aA7LJfuqhEso2T9ncpcFtzMQtzXf2QGGueWJGTYsqrA==}
    dependencies:
      function-bind: 1.1.1
      get-intrinsic: 1.1.1

  /callsites/3.1.0:
    resolution: {integrity: sha512-P8BjAsXvZS+VIDUI11hHCQEv74YT67YUi5JJFNWIqL235sBmjX4+qx9Muvls5ivyNENctx46xQLQ3aTuE7ssaQ==}
    engines: {node: '>=6'}
    dev: true

  /camelcase/2.1.1:
    resolution: {integrity: sha1-fB0W1nmhu+WcoCys7PsBHiAfWh8=}
    engines: {node: '>=0.10.0'}
    dev: false

  /camelcase/5.3.1:
    resolution: {integrity: sha512-L28STB170nwWS63UjtlEOE3dldQApaJXZkOI1uMFfzf3rRuPegHaHesyee+YxQ+W6SvRDQV6UrdOdRiR153wJg==}
    engines: {node: '>=6'}
    dev: true

  /caniuse-lite/1.0.30001309:
    resolution: {integrity: sha512-Pl8vfigmBXXq+/yUz1jUwULeq9xhMJznzdc/xwl4WclDAuebcTHVefpz8lE/bMI+UN7TOkSSe7B7RnZd6+dzjA==}
    dev: true

  /caseless/0.12.0:
    resolution: {integrity: sha1-G2gcIf+EAzyCZUMJBolCDRhxUdw=}
    dev: true

  /chainsaw/0.1.0:
    resolution: {integrity: sha1-XqtQsor+WAdNDVgpE4iCi15fvJg=}
    dependencies:
      traverse: 0.3.9
    dev: false

  /chalk/2.4.2:
    resolution: {integrity: sha512-Mti+f9lpJNcwF4tWV8/OrTTtF1gZi+f8FqlyAdouralcFWFQWF2+NgCHShjkCb+IFBLq9buZwE1xckQU4peSuQ==}
    engines: {node: '>=4'}
    dependencies:
      ansi-styles: 3.2.1
      escape-string-regexp: 1.0.5
      supports-color: 5.5.0
    dev: true

  /chalk/4.1.2:
    resolution: {integrity: sha512-oKnbhFyRIXpUuez8iBMmyEa4nbj4IOQyuhc/wy9kY7/WVPcwIO9VA668Pu8RkO7+0G76SLROeyw9CpQ061i4mA==}
    engines: {node: '>=10'}
    dependencies:
      ansi-styles: 4.3.0
      supports-color: 7.2.0
    dev: true

  /chokidar/3.5.3:
    resolution: {integrity: sha512-Dr3sfKRP6oTcjf2JmUmFJfeVMvXBdegxB0iVQ5eb2V10uFJUCAS8OByZdVAyVb8xXNz3GjjTgj9kLWsZTqE6kw==}
    engines: {node: '>= 8.10.0'}
    dependencies:
      anymatch: 3.1.2
      braces: 3.0.2
      glob-parent: 5.1.2
      is-binary-path: 2.1.0
      is-glob: 4.0.3
      normalize-path: 3.0.0
      readdirp: 3.6.0
    optionalDependencies:
      fsevents: 2.3.2
    dev: true

  /chownr/1.1.4:
    resolution: {integrity: sha512-jJ0bqzaylmJtVnNgzTeSOs8DPavpbYgEr/b0YL8/2GO3xJEhInFmhKMUnEJQjZumK7KXGFhUy89PrsJWlakBVg==}
    dev: false

  /chownr/2.0.0:
    resolution: {integrity: sha512-bIomtDF5KGpdogkLd9VspvFzk9KfpyyGlS8YFVZl7TGPBHL5snIOnxeshwVgPteQ9b4Eydl+pVbIyE1DcvCWgQ==}
    engines: {node: '>=10'}
    dev: false

  /clean-stack/2.2.0:
    resolution: {integrity: sha512-4diC9HaTE+KRAMWhDhrGOECgWZxoevMc5TlkObMqNSsVU62PYzXZ/SMTjzyGAFF1YusgxGcSWTEXBhp0CPwQ1A==}
    engines: {node: '>=6'}
    dev: true

  /cliui/3.2.0:
    resolution: {integrity: sha1-EgYBU3qRbSmUD5NNo7SNWFo5IT0=}
    dependencies:
      string-width: 1.0.2
      strip-ansi: 3.0.1
      wrap-ansi: 2.1.0
    dev: false

  /cliui/6.0.0:
    resolution: {integrity: sha512-t6wbgtoCXvAzst7QgXxJYqPt0usEfbgQdftEPbLL/cvv6HPE5VgvqCuAIDR0NgU52ds6rFwqrgakNLrHEjCbrQ==}
    dependencies:
      string-width: 4.2.3
      strip-ansi: 6.0.1
      wrap-ansi: 6.2.0
    dev: true

  /cliui/7.0.4:
    resolution: {integrity: sha512-OcRE68cOsVMXp1Yvonl/fzkQOyjLSu/8bhPDfQt0e0/Eb283TKP20Fs2MqoPsr9SwA595rRCA+QMzYc9nBP+JQ==}
    dependencies:
      string-width: 4.2.3
      strip-ansi: 6.0.1
      wrap-ansi: 7.0.0
    dev: true

  /clone/1.0.4:
    resolution: {integrity: sha1-2jCcwmPfFZlMaIypAheco8fNfH4=}
    engines: {node: '>=0.8'}
    dev: false

  /clone/2.1.2:
    resolution: {integrity: sha1-G39Ln1kfHo+DZwQBYANFoCiHQ18=}
    engines: {node: '>=0.8'}
    dev: false

  /cluster-key-slot/1.1.0:
    resolution: {integrity: sha512-2Nii8p3RwAPiFwsnZvukotvow2rIHM+yQ6ZcBXGHdniadkYGZYiGmkHJIbZPIV9nfv7m/U1IPMVVcAhoWFeklw==}
    engines: {node: '>=0.10.0'}
    dev: false

  /cmake-js/6.3.0:
    resolution: {integrity: sha512-1uqTOmFt6BIqKlrX+39/aewU/JVhyZWDqwAL+6psToUwxj3yWPJiwxiZFmV0XdcoWmqGs7peZTxTbJtAcH8hxw==}
    engines: {node: '>= 10.0.0'}
    hasBin: true
    dependencies:
      axios: 0.21.4_debug@4.3.3
      debug: 4.3.3
      fs-extra: 5.0.0
      is-iojs: 1.1.0
      lodash: 4.17.21
      memory-stream: 0.0.3
      npmlog: 1.2.1
      rc: 1.2.8
      semver: 5.7.1
      splitargs: 0.0.7
      tar: 4.4.19
      unzipper: 0.8.14
      url-join: 0.0.1
      which: 1.3.1
      yargs: 3.32.0
    transitivePeerDependencies:
      - supports-color
    dev: false

  /code-point-at/1.1.0:
    resolution: {integrity: sha1-DQcLTQQ6W+ozovGkDi7bPZpMz3c=}
    engines: {node: '>=0.10.0'}
    dev: false

  /color-convert/1.9.3:
    resolution: {integrity: sha512-QfAUtd+vFdAtFQcC8CCyYt1fYWxSqAiK2cSD6zDB8N3cpsEBAvRxp9zOGg6G/SHHJYAT88/az/IuDGALsNVbGg==}
    dependencies:
      color-name: 1.1.3

  /color-convert/2.0.1:
    resolution: {integrity: sha512-RRECPsj7iu/xb5oKYcsFHSppFNnsj/52OVTRKb4zP5onXwVF3zVmmToNcOfGC+CRDpfK/U584fMg38ZHCaElKQ==}
    engines: {node: '>=7.0.0'}
    dependencies:
      color-name: 1.1.4
    dev: true

  /color-name/1.1.3:
    resolution: {integrity: sha1-p9BVi9icQveV3UIyj3QIMcpTvCU=}

  /color-name/1.1.4:
    resolution: {integrity: sha512-dOy+3AuW3a2wNbZHIuMZpTcgjGuLU/uBL/ubcZF9OXbDo8ff4O8yVp5Bf0efS8uEoYo5q4Fx7dY9OgQGXgAsQA==}

  /color-string/1.9.0:
    resolution: {integrity: sha512-9Mrz2AQLefkH1UvASKj6v6hj/7eWgjnT/cVsR8CumieLoT+g900exWeNogqtweI8dxloXN9BDQTYro1oWu/5CQ==}
    dependencies:
      color-name: 1.1.4
      simple-swizzle: 0.2.2
    dev: false

  /color-support/1.1.3:
    resolution: {integrity: sha512-qiBjkpbMLO/HL68y+lh4q0/O1MZFj2RX6X/KmMa3+gJD3z+WwI1ZzDHysvqHGS3mP6mznPckpXmw1nI9cJjyRg==}
    hasBin: true
    dev: true

  /color/3.2.1:
    resolution: {integrity: sha512-aBl7dZI9ENN6fUGC7mWpMTPNHmWUSNan9tuWN6ahh5ZLNk9baLJOnSMlrQkHcrfFgz2/RigjUVAjdx36VcemKA==}
    dependencies:
      color-convert: 1.9.3
      color-string: 1.9.0
    dev: false

  /colors/1.4.0:
    resolution: {integrity: sha512-a+UqTh4kgZg/SlGvfbzDHpgRu7AAQOmmqRHJnxhRZICKFUT91brVhNNt58CMWU9PsBbv3PDCZUHbVxuDiH2mtA==}
    engines: {node: '>=0.1.90'}
    dev: false

  /colorspace/1.1.4:
    resolution: {integrity: sha512-BgvKJiuVu1igBUF2kEjRCZXol6wiiGbY5ipL/oVPwm0BL9sIpMIzM8IK7vwuxIIzOXMV3Ey5w+vxhm0rR/TN8w==}
    dependencies:
      color: 3.2.1
      text-hex: 1.0.0
    dev: false

  /combined-stream/1.0.8:
    resolution: {integrity: sha512-FQN4MRfuJeHf7cBbBMJFXhKSDq+2kAArBlmRBvcvFE5BB1HZKXtSFASDhdlz9zOYwxh8lDdnvmMOe/+5cdoEdg==}
    engines: {node: '>= 0.8'}
    dependencies:
      delayed-stream: 1.0.0
    dev: true

  /commander/9.0.0:
    resolution: {integrity: sha512-JJfP2saEKbQqvW+FI93OYUB4ByV5cizMpFMiiJI8xDbBvQvSkIk0VvQdn1CZ8mqAO8Loq2h0gYTYtDFUZUeERw==}
    engines: {node: ^12.20.0 || >=14}
    dev: false

  /commist/1.1.0:
    resolution: {integrity: sha512-rraC8NXWOEjhADbZe9QBNzLAN5Q3fsTPQtBV+fEVj6xKIgDgNiEVE6ZNfHpZOqfQ21YUzfVNUXLOEZquYvQPPg==}
    dependencies:
      leven: 2.1.0
      minimist: 1.2.5
    dev: false

  /commondir/1.0.1:
    resolution: {integrity: sha1-3dgA2gxmEnOTzKWVDqloo6rxJTs=}
    dev: true

  /component-emitter/1.3.0:
    resolution: {integrity: sha512-Rd3se6QB+sO1TwqZjscQrurpEPIfO0/yYnSin6Q/rD3mOutHvUrCAhJub3r90uNb+SESBuE0QYoB90YdfatsRg==}
    dev: true

  /concat-map/0.0.1:
    resolution: {integrity: sha1-2Klr13/Wjfd5OnMDajug1UBdR3s=}

  /concat-stream/1.6.2:
    resolution: {integrity: sha512-27HBghJxjiZtIk3Ycvn/4kbJk/1uZuJFfuPEns6LaEvpvG1f0hTea8lilrouyo9mVc2GWdcEZ8OLoGmSADlrCw==}
    engines: {'0': node >= 0.8}
    dependencies:
      buffer-from: 1.1.2
      inherits: 2.0.4
      readable-stream: 2.3.7
      typedarray: 0.0.6
    dev: false

  /concat-stream/2.0.0:
    resolution: {integrity: sha512-MWufYdFw53ccGjCA+Ol7XJYpAlW6/prSMzuPOTRnJGcGzuhLn4Scrz7qf6o8bROZ514ltazcIFJZevcfbo0x7A==}
    engines: {'0': node >= 6.0}
    dependencies:
      buffer-from: 1.1.2
      inherits: 2.0.4
      readable-stream: 3.6.0
      typedarray: 0.0.6
    dev: false

  /connect-redis/6.1.1:
    resolution: {integrity: sha512-4on27NmUz1hVCVsrUFUOe06YkgCx88ZZ29Wi7D5mXg22alN/Xx+Y+iPrJ1Cc7coUKAe5SP3W2LF/zo6WXSJFFg==}
    engines: {node: '>=12'}
    dev: false

  /content-disposition/0.5.4:
    resolution: {integrity: sha512-FveZTNuGw04cxlAiWbzi6zTAL/lhehaWbTtgluJh4/E95DqMwTmha3KZN1aAWA8cFIhHzMZUvLevkw5Rqk+tSQ==}
    engines: {node: '>= 0.6'}
    dependencies:
      safe-buffer: 5.2.1

  /content-type/1.0.4:
    resolution: {integrity: sha512-hIP3EEPs8tB9AT1L+NUqtwOAps4mk2Zob89MWXMHjHWg9milF/j4osnnQLXBCBFBk/tvIG/tUc9mOUJiPBhPXA==}
    engines: {node: '>= 0.6'}
    dev: false

  /convert-source-map/1.8.0:
    resolution: {integrity: sha512-+OQdjP49zViI/6i7nIJpA8rAl4sV/JdPfU9nZs3VqOwGIgizICvuN2ru6fMd+4llL0tar18UYJXfZ/TWtmhUjA==}
    dependencies:
      safe-buffer: 5.1.2
    dev: true

  /cookie-signature/1.0.6:
    resolution: {integrity: sha1-4wOogrNCzD7oylE6eZmXNNqzriw=}
    dev: false

  /cookie/0.4.1:
    resolution: {integrity: sha512-ZwrFkGJxUR3EIoXtO+yVE69Eb7KlixbaeAWfBQB9vVsNn/o+Yw69gBWSSDK825hQNdN+wF8zELf3dFNl/kxkUA==}
    engines: {node: '>= 0.6'}
    dev: false

  /cookiejar/2.1.3:
    resolution: {integrity: sha512-JxbCBUdrfr6AQjOXrxoTvAMJO4HBTUIlBzslcJPAz+/KT8yk53fXun51u+RenNYvad/+Vc2DIz5o9UxlCDymFQ==}
    dev: true

  /core-util-is/1.0.2:
    resolution: {integrity: sha1-tf1UIgqivFq1eqtxQMlAdUUDwac=}
    dev: true

  /core-util-is/1.0.3:
    resolution: {integrity: sha512-ZQBvi1DcpJ4GDqanjucZ2Hj3wEO5pZDS89BWbkcrvdxksJorwUDDZamX9ldFkp9aw2lmBDLgkObEA4DWNJ9FYQ==}
    dev: false

  /coveralls/3.1.1:
    resolution: {integrity: sha512-+dxnG2NHncSD1NrqbSM3dn/lE57O6Qf/koe9+I7c+wzkqRmEvcp0kgJdxKInzYzkICKkFMZsX3Vct3++tsF9ww==}
    engines: {node: '>=6'}
    hasBin: true
    dependencies:
      js-yaml: 3.14.1
      lcov-parse: 1.0.0
      log-driver: 1.2.7
      minimist: 1.2.5
      request: 2.88.2
    dev: true

  /create-require/1.1.1:
    resolution: {integrity: sha512-dcKFX3jn0MpIaXjisoRvexIJVEKzaq7z2rZKxf+MSr9TkdmHmsU4m2lcLojrj/FHl8mk5VxMmYA+ftRkP/3oKQ==}
    dev: false

  /cron-parser/2.18.0:
    resolution: {integrity: sha512-s4odpheTyydAbTBQepsqd2rNWGa2iV3cyo8g7zbI2QQYGLVsfbhmwukayS1XHppe02Oy1fg7mg6xoaraVJeEcg==}
    engines: {node: '>=0.8'}
    dependencies:
      is-nan: 1.3.2
      moment-timezone: 0.5.34
    dev: false

  /cross-spawn/7.0.3:
    resolution: {integrity: sha512-iRDPJKUPVEND7dHPO8rkbOnPpyDygcDFtWjpeWNCgy8WP2rXcxXL8TskReQl6OrB2G7+UJrags1q15Fudc7G6w==}
    engines: {node: '>= 8'}
    dependencies:
      path-key: 3.1.1
      shebang-command: 2.0.0
      which: 2.0.2
    dev: true

  /crypto-js/4.1.1:
    resolution: {integrity: sha512-o2JlM7ydqd3Qk9CA0L4NL6mTzU2sdx96a+oOfPu8Mkl/PK51vSyoi8/rQ8NknZtk44vq15lmhAj9CIAGwgeWKw==}
    dev: false

<<<<<<< HEAD
  /css-select/4.2.1:
    resolution: {integrity: sha512-/aUslKhzkTNCQUB2qTX84lVmfia9NyjP3WpDGtj/WxhwBzWBYUV3DgUpurHTme8UTPcPlAD1DJ+b0nN/t50zDQ==}
=======
  /css-select/4.3.0:
    resolution: {integrity: sha512-wPpOYtnsVontu2mODhA19JrqWxNsfdatRKd64kmpRbQgh1KtItko5sTnEpPdpSaJszTOhEMlF/RPz28qj4HqhQ==}
>>>>>>> 96650c4a
    dependencies:
      boolbase: 1.0.0
      css-what: 6.1.0
      domhandler: 4.3.1
      domutils: 2.8.0
      nth-check: 2.0.1
    dev: false

<<<<<<< HEAD
  /css-what/5.1.0:
    resolution: {integrity: sha512-arSMRWIIFY0hV8pIxZMEfmMI47Wj3R/aWpZDDxWYCPEiOMv6tfOrnpDtgxBYPEQD4V0Y/958+1TdC3iWTFcUPw==}
=======
  /css-what/6.1.0:
    resolution: {integrity: sha512-HTUrgRJ7r4dsZKU6GjmpfRK1O76h97Z8MfS1G0FozR+oF2kG6Vfe8JE6zwrkbxigziPHinCJ+gCPjA9EaBDtRw==}
>>>>>>> 96650c4a
    engines: {node: '>= 6'}
    dev: false

  /csv-parse/5.0.4:
    resolution: {integrity: sha512-5AIdl8l6n3iYQYxan5djB5eKDa+vBnhfWZtRpJTcrETWfVLYN0WSj3L9RwvgYt+psoO77juUr8TG8qpfGZifVQ==}
    dev: false

  /dashdash/1.14.1:
    resolution: {integrity: sha1-hTz6D3y+L+1d4gMmuN1YEDX24vA=}
    engines: {node: '>=0.10'}
    dependencies:
      assert-plus: 1.0.0
    dev: true

  /debug/2.6.9:
    resolution: {integrity: sha512-bC7ElrdJaJnPbAP+1EotYvqZsb3ecl5wi6Bfi6BJTUcNowp6cvspg0jXznRTKDjm/E7AdgFBVeAPVMNcKGsHMA==}
    dependencies:
      ms: 2.0.0

  /debug/3.2.7:
    resolution: {integrity: sha512-CFjzYYAi4ThfiQvizrFQevTTXHtnCqWfe7x1AhgEscTz6ZbLbfoLRLPugTQyBth6f8ZERVUSyWHFD/7Wu4t1XQ==}
    dependencies:
      ms: 2.1.3
    dev: true

  /debug/4.3.3:
    resolution: {integrity: sha512-/zxw5+vh1Tfv+4Qn7a5nsbcJKPaSvCDhojn6FEl9vupwK2VCSDtEiEtqr8DFtzYFOdz63LBkxec7DYuc2jon6Q==}
    engines: {node: '>=6.0'}
    peerDependencies:
      supports-color: '*'
    peerDependenciesMeta:
      supports-color:
        optional: true
    dependencies:
      ms: 2.1.2

  /decamelize/1.2.0:
    resolution: {integrity: sha1-9lNNFRSCabIDUue+4m9QH5oZEpA=}
    engines: {node: '>=0.10.0'}

  /deep-extend/0.6.0:
    resolution: {integrity: sha512-LOHxIOaPYdHlJRtCQfDIVZtfw/ufM8+rVj649RIHzcm/vGwQRXFt6OPqIFWsm2XEMrNIEtWR64sY1LEKD2vAOA==}
    engines: {node: '>=4.0.0'}
    dev: false

  /deep-is/0.1.4:
    resolution: {integrity: sha512-oIPzksmTg4/MriiaYGO+okXDT7ztn/w3Eptv/+gSIdMdKsJo0u4CfYNFJPy+4SKMuCqGw2wxnA+URMg3t8a/bQ==}
    dev: true

  /deepmerge/4.2.2:
    resolution: {integrity: sha512-FJ3UgI4gIl+PHZm53knsuSFpE+nESMr7M4v9QcgB7S63Kj/6WqMiFQJpBBYz1Pt+66bZpP3Q7Lye0Oo9MPKEdg==}
    engines: {node: '>=0.10.0'}
    dev: false

  /default-require-extensions/3.0.0:
    resolution: {integrity: sha512-ek6DpXq/SCpvjhpFsLFRVtIxJCRw6fUR42lYMVZuUMK7n8eMz4Uh5clckdBjEpLhn/gEBZo7hDJnJcwdKLKQjg==}
    engines: {node: '>=8'}
    dependencies:
      strip-bom: 4.0.0
    dev: true

  /defaults/1.0.3:
    resolution: {integrity: sha1-xlYFHpgX2f8I7YgUd/P+QBnz730=}
    dependencies:
      clone: 1.0.4
    dev: false

  /define-properties/1.1.3:
    resolution: {integrity: sha512-3MqfYKj2lLzdMSf8ZIZE/V+Zuy+BgD6f164e8K2w7dgnpKArBDerGYpM46IYYcjnkdPNMjPk9A6VFB8+3SKlXQ==}
    engines: {node: '>= 0.4'}
    dependencies:
      object-keys: 1.1.1

  /delayed-stream/1.0.0:
    resolution: {integrity: sha1-3zrhmayt+31ECqrgsp4icrJOxhk=}
    engines: {node: '>=0.4.0'}
    dev: true

  /delegates/1.0.0:
    resolution: {integrity: sha1-hMbhWbgZBP3KWaDvRM2HDTElD5o=}
    dev: false

  /denque/1.5.1:
    resolution: {integrity: sha512-XwE+iZ4D6ZUB7mfYRMb5wByE8L74HCn30FBN7sWnXksWc1LO1bPDl67pBR9o/kC4z/xSNAwkMYcGgqDV3BE3Hw==}
    engines: {node: '>=0.10'}
    dev: false

  /depd/1.1.2:
    resolution: {integrity: sha1-m81S4UwJd2PnSbJ0xDRu0uVgtak=}
    engines: {node: '>= 0.6'}

  /depd/2.0.0:
    resolution: {integrity: sha512-g7nH6P6dyDioJogAAGprGpCtVImJhpPk/roCzdb3fIh61/s/nPsfR6onyMwkCAR/OlC3yBC0lESvUoQEAssIrw==}
    engines: {node: '>= 0.8'}
    dev: false

  /destroy/1.0.4:
    resolution: {integrity: sha1-l4hXRCxEdJ5CBmE+N5RiBYJqvYA=}
    dev: false

  /dezalgo/1.0.3:
    resolution: {integrity: sha1-f3Qt4Gb8dIvI24IFad3c5Jvw1FY=}
    dependencies:
      asap: 2.0.6
      wrappy: 1.0.2
    dev: true

  /dicer/0.2.5:
    resolution: {integrity: sha1-WZbAhrszIYyBLAkL3cCc0S+stw8=}
    engines: {node: '>=0.8.0'}
    dependencies:
      readable-stream: 1.1.14
      streamsearch: 0.1.2
    dev: false

  /diff/4.0.2:
    resolution: {integrity: sha512-58lmxKSA4BNyLz+HHMUzlOEpg09FV+ev6ZMe3vJihgdxzgcwZ8VoEEPmALCZG9LmqfVoNMMKpttIYTVG6uDY7A==}
    engines: {node: '>=0.3.1'}

  /dir-glob/3.0.1:
    resolution: {integrity: sha512-WkrWp9GR4KXfKGYzOLmTuGVi1UWFfws377n9cc55/tb6DuqyF6pcQ5AbiHEshaDpY9v6oaSr2XCDidGmMwdzIA==}
    engines: {node: '>=8'}
    dependencies:
      path-type: 4.0.0
    dev: true

  /doctrine/2.1.0:
    resolution: {integrity: sha512-35mSku4ZXK0vfCuHEDAwt55dg2jNajHZ1odvF+8SSr82EsZY4QmXfuWso8oEd8zRhVObSN18aM0CjSdoBX7zIw==}
    engines: {node: '>=0.10.0'}
    dependencies:
      esutils: 2.0.3
    dev: true

  /doctrine/3.0.0:
    resolution: {integrity: sha512-yS+Q5i3hBf7GBkd4KG8a7eBNNWNGLTaEwwYWUijIYM7zrlYDM0BFXHjjPWlWZ1Rg7UaddZeIDmi9jF3HmqiQ2w==}
    engines: {node: '>=6.0.0'}
    dependencies:
      esutils: 2.0.3
    dev: true

  /dom-serializer/1.3.2:
    resolution: {integrity: sha512-5c54Bk5Dw4qAxNOI1pFEizPSjVsx5+bpJKmL2kPn8JhBUq2q09tTCa3mjijun2NfK78NMouDYNMBkOrPZiS+ig==}
    dependencies:
      domelementtype: 2.2.0
      domhandler: 4.3.1
      entities: 2.2.0
    dev: false

  /domelementtype/2.2.0:
    resolution: {integrity: sha512-DtBMo82pv1dFtUmHyr48beiuq792Sxohr+8Hm9zoxklYPfa6n0Z3Byjj2IV7bmr2IyqClnqEQhfgHJJ5QF0R5A==}
    dev: false

  /domhandler/4.3.1:
    resolution: {integrity: sha512-GrwoxYN+uWlzO8uhUXRl0P+kHE4GtVPfYzVLcUxPL7KNdHKj66vvlhiweIHqYYXWlw+T8iLMp42Lm67ghw4WMQ==}
    engines: {node: '>= 4'}
    dependencies:
      domelementtype: 2.2.0
    dev: false

  /domutils/2.8.0:
    resolution: {integrity: sha512-w96Cjofp72M5IIhpjgobBimYEfoPjx1Vx0BSX9P30WBdZW2WIKU0T1Bd0kz2eNZ9ikjKgHbEyKx8BB6H1L3h3A==}
    dependencies:
      dom-serializer: 1.3.2
      domelementtype: 2.2.0
      domhandler: 4.3.1
    dev: false

  /dotenv/16.0.0:
    resolution: {integrity: sha512-qD9WU0MPM4SWLPJy/r2Be+2WgQj8plChsyrCNQzW/0WjvcJQiKQJ9mH3ZgB3fxbUUxgc/11ZJ0Fi5KiimWGz2Q==}
    engines: {node: '>=12'}
    dev: false

  /dtrace-provider/0.8.8:
    resolution: {integrity: sha512-b7Z7cNtHPhH9EJhNNbbeqTcXB8LGFFZhq1PGgEvpeHlzd36bhbdTWoE/Ba/YguqpBSlAPKnARWhVlhunCMwfxg==}
    engines: {node: '>=0.10'}
    requiresBuild: true
    dependencies:
      nan: 2.15.0
    dev: false
    optional: true

  /duplexer2/0.1.4:
    resolution: {integrity: sha1-ixLauHjA1p4+eJEFFmKjL8a93ME=}
    dependencies:
      readable-stream: 2.3.7
    dev: false

  /duplexify/3.7.1:
    resolution: {integrity: sha512-07z8uv2wMyS51kKhD1KsdXJg5WQ6t93RneqRxUHnskXVtlYYkLqM0gqStQZ3pj073g687jPCHrqNfCzawLYh5g==}
    dependencies:
      end-of-stream: 1.4.4
      inherits: 2.0.4
      readable-stream: 2.3.7
      stream-shift: 1.0.1
    dev: false

  /duplexify/4.1.2:
    resolution: {integrity: sha512-fz3OjcNCHmRP12MJoZMPglx8m4rrFP8rovnk4vT8Fs+aonZoCwGg10dSsQsfP/E62eZcPTMSMP6686fu9Qlqtw==}
    dependencies:
      end-of-stream: 1.4.4
      inherits: 2.0.4
      readable-stream: 3.6.0
      stream-shift: 1.0.1
    dev: false

  /ecc-jsbn/0.1.2:
    resolution: {integrity: sha1-OoOpBOVDUyh4dMVkt1SThoSamMk=}
    dependencies:
      jsbn: 0.1.1
      safer-buffer: 2.1.2
    dev: true

  /ee-first/1.1.1:
    resolution: {integrity: sha1-WQxhFWsK4vTwJVcyoViyZrxWsh0=}
    dev: false

  /electron-to-chromium/1.4.65:
    resolution: {integrity: sha512-0/d8Skk8sW3FxXP0Dd6MnBlrwx7Qo9cqQec3BlIAlvKnrmS3pHsIbaroEi+nd0kZkGpQ6apMEre7xndzjlEnLw==}
    dev: true

  /emoji-regex/8.0.0:
    resolution: {integrity: sha512-MSjYzcWNOA0ewAHpz0MxpYFvwg6yjy1NG3xteoqz644VCo/RPgnr1/GGt+ic3iJTzQ8Eu3TdM14SawnVUmGE6A==}
    dev: true

  /enabled/2.0.0:
    resolution: {integrity: sha512-AKrN98kuwOzMIdAizXGI86UFBoo26CL21UM763y1h/GMSJ4/OHU9k2YlsmBpyScFo/wbLzWQJBMCW4+IO3/+OQ==}
    dev: false

  /encodeurl/1.0.2:
    resolution: {integrity: sha1-rT/0yG7C0CkyL1oCw6mmBslbP1k=}
    engines: {node: '>= 0.8'}
    dev: false

  /end-of-stream/1.4.4:
    resolution: {integrity: sha512-+uw1inIHVPQoaVuHzRyXd21icM+cnt4CzD5rW+NC1wjOUSTOs+Te7FOv7AhN7vS9x/oIyhLP5PR1H+phQAHu5Q==}
    dependencies:
      once: 1.4.0
    dev: false

  /entities/2.2.0:
    resolution: {integrity: sha512-p92if5Nz619I0w+akJrLZH0MX0Pb5DX39XOwQTtXSdQQOaYH03S1uIQp4mhOZtAXrxq4ViO67YTiLBo2638o9A==}
    dev: false

  /es-abstract/1.19.1:
    resolution: {integrity: sha512-2vJ6tjA/UfqLm2MPs7jxVybLoB8i1t1Jd9R3kISld20sIxPcTbLuggQOUxeWeAvIUkduv/CfMjuh4WmiXr2v9w==}
    engines: {node: '>= 0.4'}
    dependencies:
      call-bind: 1.0.2
      es-to-primitive: 1.2.1
      function-bind: 1.1.1
      get-intrinsic: 1.1.1
      get-symbol-description: 1.0.0
      has: 1.0.3
      has-symbols: 1.0.2
      internal-slot: 1.0.3
      is-callable: 1.2.4
      is-negative-zero: 2.0.2
      is-regex: 1.1.4
      is-shared-array-buffer: 1.0.1
      is-string: 1.0.7
      is-weakref: 1.0.2
      object-inspect: 1.12.0
      object-keys: 1.1.1
      object.assign: 4.1.2
      string.prototype.trimend: 1.0.4
      string.prototype.trimstart: 1.0.4
      unbox-primitive: 1.0.1
    dev: true

  /es-to-primitive/1.2.1:
    resolution: {integrity: sha512-QCOllgZJtaUo9miYBcLChTUaHNjJF3PYs1VidD7AwiEj1kYxKeQTctLAezAOH5ZKRH0g2IgPn6KwB4IT8iRpvA==}
    engines: {node: '>= 0.4'}
    dependencies:
      is-callable: 1.2.4
      is-date-object: 1.0.5
      is-symbol: 1.0.4
    dev: true

  /es6-error/4.1.1:
    resolution: {integrity: sha512-Um/+FxMr9CISWh0bi5Zv0iOD+4cFh5qLeks1qhAopKVAJw3drgKbKySikp7wGhDL0HPeaja0P5ULZrxLkniUVg==}
    dev: true

  /escalade/3.1.1:
    resolution: {integrity: sha512-k0er2gUkLf8O0zKJiAhmkTnJlTvINGv7ygDNPbeIsX/TJjGJZHuh9B2UxbsaEkmlEo9MfhrSzmhIlhRlI2GXnw==}
    engines: {node: '>=6'}
    dev: true

  /escape-html/1.0.3:
    resolution: {integrity: sha1-Aljq5NPQwJdN4cFpGI7wBR0dGYg=}
    dev: false

  /escape-string-regexp/1.0.5:
    resolution: {integrity: sha1-G2HAViGQqN/2rjuyzwIAyhMLhtQ=}
    engines: {node: '>=0.8.0'}
    dev: true

  /escape-string-regexp/2.0.0:
    resolution: {integrity: sha512-UpzcLCXolUWcNu5HtVMHYdXJjArjsF9C0aNnquZYY4uW/Vu0miy5YoWvbV345HauVvcAUnpRuhMMcqTcGOY2+w==}
    engines: {node: '>=8'}
    dev: true

  /escape-string-regexp/4.0.0:
    resolution: {integrity: sha512-TtpcNJ3XAzx3Gq8sWRzJaVajRs0uVxA2YAkdb1jm2YkPz4G6egUFAyA3n5vtEIZefPk5Wa4UXbKuS5fKkJWdgA==}
    engines: {node: '>=10'}
    dev: true

  /eslint-config-prettier/8.3.0_eslint@8.8.0:
    resolution: {integrity: sha512-BgZuLUSeKzvlL/VUjx/Yb787VQ26RU3gGjA3iiFvdsp/2bMfVIWUVP7tjxtjS0e+HP409cPlPvNkQloz8C91ew==}
    hasBin: true
    peerDependencies:
      eslint: '>=7.0.0'
    dependencies:
      eslint: 8.8.0
    dev: true

  /eslint-import-resolver-node/0.3.6:
    resolution: {integrity: sha512-0En0w03NRVMn9Uiyn8YRPDKvWjxCWkslUEhGNTdGx15RvPJYQ+lbOlqrlNI2vEAs4pDYK4f/HN2TbDmk5TP0iw==}
    dependencies:
      debug: 3.2.7
      resolve: 1.22.0
    dev: true

  /eslint-module-utils/2.7.3:
    resolution: {integrity: sha512-088JEC7O3lDZM9xGe0RerkOMd0EjFl+Yvd1jPWIkMT5u3H9+HC34mWWPnqPrN13gieT9pBOO+Qt07Nb/6TresQ==}
    engines: {node: '>=4'}
    dependencies:
      debug: 3.2.7
      find-up: 2.1.0
    dev: true

  /eslint-plugin-import/2.25.4_eslint@8.8.0:
    resolution: {integrity: sha512-/KJBASVFxpu0xg1kIBn9AUa8hQVnszpwgE7Ld0lKAlx7Ie87yzEzCgSkekt+le/YVhiaosO4Y14GDAOc41nfxA==}
    engines: {node: '>=4'}
    peerDependencies:
      eslint: ^2 || ^3 || ^4 || ^5 || ^6 || ^7.2.0 || ^8
    dependencies:
      array-includes: 3.1.4
      array.prototype.flat: 1.2.5
      debug: 2.6.9
      doctrine: 2.1.0
      eslint: 8.8.0
      eslint-import-resolver-node: 0.3.6
      eslint-module-utils: 2.7.3
      has: 1.0.3
      is-core-module: 2.8.1
      is-glob: 4.0.3
      minimatch: 3.0.5
      object.values: 1.1.5
      resolve: 1.22.0
      tsconfig-paths: 3.12.0
    dev: true

  /eslint-plugin-prettier/4.0.0_43197c8d12d1d439034cfcf65e1c48c2:
    resolution: {integrity: sha512-98MqmCJ7vJodoQK359bqQWaxOE0CS8paAz/GgjaZLyex4TTk3g9HugoO89EqWCrFiOqn9EVvcoo7gZzONCWVwQ==}
    engines: {node: '>=6.0.0'}
    peerDependencies:
      eslint: '>=7.28.0'
      eslint-config-prettier: '*'
      prettier: '>=2.0.0'
    peerDependenciesMeta:
      eslint-config-prettier:
        optional: true
    dependencies:
      eslint: 8.8.0
      eslint-config-prettier: 8.3.0_eslint@8.8.0
      prettier: 2.5.1
      prettier-linter-helpers: 1.0.0
    dev: true

  /eslint-scope/5.1.1:
    resolution: {integrity: sha512-2NxwbF/hZ0KpepYN0cNbo+FN6XoK7GaHlQhgx/hIZl6Va0bF45RQOOwhLIy8lQDbuCiadSLCBnH2CFYquit5bw==}
    engines: {node: '>=8.0.0'}
    dependencies:
      esrecurse: 4.3.0
      estraverse: 4.3.0
    dev: true

  /eslint-scope/7.1.0:
    resolution: {integrity: sha512-aWwkhnS0qAXqNOgKOK0dJ2nvzEbhEvpy8OlJ9kZ0FeZnA6zpjv1/Vei+puGFFX7zkPCkHHXb7IDX3A+7yPrRWg==}
    engines: {node: ^12.22.0 || ^14.17.0 || >=16.0.0}
    dependencies:
      esrecurse: 4.3.0
      estraverse: 5.3.0
    dev: true

  /eslint-utils/3.0.0_eslint@8.8.0:
    resolution: {integrity: sha512-uuQC43IGctw68pJA1RgbQS8/NP7rch6Cwd4j3ZBtgo4/8Flj4eGE7ZYSZRN3iq5pVUv6GPdW5Z1RFleo84uLDA==}
    engines: {node: ^10.0.0 || ^12.0.0 || >= 14.0.0}
    peerDependencies:
      eslint: '>=5'
    dependencies:
      eslint: 8.8.0
      eslint-visitor-keys: 2.1.0
    dev: true

  /eslint-visitor-keys/2.1.0:
    resolution: {integrity: sha512-0rSmRBzXgDzIsD6mGdJgevzgezI534Cer5L/vyMX0kHzT/jiB43jRhd9YUlMGYLQy2zprNmoT8qasCGtY+QaKw==}
    engines: {node: '>=10'}
    dev: true

  /eslint-visitor-keys/3.2.0:
    resolution: {integrity: sha512-IOzT0X126zn7ALX0dwFiUQEdsfzrm4+ISsQS8nukaJXwEyYKRSnEIIDULYg1mCtGp7UUXgfGl7BIolXREQK+XQ==}
    engines: {node: ^12.22.0 || ^14.17.0 || >=16.0.0}
    dev: true

  /eslint/8.8.0:
    resolution: {integrity: sha512-H3KXAzQGBH1plhYS3okDix2ZthuYJlQQEGE5k0IKuEqUSiyu4AmxxlJ2MtTYeJ3xB4jDhcYCwGOg2TXYdnDXlQ==}
    engines: {node: ^12.22.0 || ^14.17.0 || >=16.0.0}
    hasBin: true
    dependencies:
      '@eslint/eslintrc': 1.0.5
      '@humanwhocodes/config-array': 0.9.3
      ajv: 6.12.6
      chalk: 4.1.2
      cross-spawn: 7.0.3
      debug: 4.3.3
      doctrine: 3.0.0
      escape-string-regexp: 4.0.0
      eslint-scope: 7.1.0
      eslint-utils: 3.0.0_eslint@8.8.0
      eslint-visitor-keys: 3.2.0
      espree: 9.3.0
      esquery: 1.4.0
      esutils: 2.0.3
      fast-deep-equal: 3.1.3
      file-entry-cache: 6.0.1
      functional-red-black-tree: 1.0.1
      glob-parent: 6.0.2
      globals: 13.12.1
      ignore: 5.2.0
      import-fresh: 3.3.0
      imurmurhash: 0.1.4
      is-glob: 4.0.3
      js-yaml: 4.1.0
      json-stable-stringify-without-jsonify: 1.0.1
      levn: 0.4.1
      lodash.merge: 4.6.2
      minimatch: 3.0.5
      natural-compare: 1.4.0
      optionator: 0.9.1
      regexpp: 3.2.0
      strip-ansi: 6.0.1
      strip-json-comments: 3.1.1
      text-table: 0.2.0
      v8-compile-cache: 2.3.0
    transitivePeerDependencies:
      - supports-color
    dev: true

  /espree/9.3.0:
    resolution: {integrity: sha512-d/5nCsb0JcqsSEeQzFZ8DH1RmxPcglRWh24EFTlUEmCKoehXGdpsx0RkHDubqUI8LSAIKMQp4r9SzQ3n+sm4HQ==}
    engines: {node: ^12.22.0 || ^14.17.0 || >=16.0.0}
    dependencies:
      acorn: 8.7.0
      acorn-jsx: 5.3.2_acorn@8.7.0
      eslint-visitor-keys: 3.2.0
    dev: true

  /esprima/4.0.1:
    resolution: {integrity: sha512-eGuFFw7Upda+g4p+QHvnW0RyTX/SVeJBDM/gCtMARO0cLuT2HcEKnTPvhjV6aGeqrCB/sbNop0Kszm0jsaWU4A==}
    engines: {node: '>=4'}
    hasBin: true
    dev: true

  /esquery/1.4.0:
    resolution: {integrity: sha512-cCDispWt5vHHtwMY2YrAQ4ibFkAL8RbH5YGBnZBc90MolvvfkkQcJro/aZiAQUlQ3qgrYS6D6v8Gc5G5CQsc9w==}
    engines: {node: '>=0.10'}
    dependencies:
      estraverse: 5.3.0
    dev: true

  /esrecurse/4.3.0:
    resolution: {integrity: sha512-KmfKL3b6G+RXvP8N1vr3Tq1kL/oCFgn2NYXEtqP8/L3pKapUA4G8cFVaoF3SU323CD4XypR/ffioHmkti6/Tag==}
    engines: {node: '>=4.0'}
    dependencies:
      estraverse: 5.3.0
    dev: true

  /estraverse/4.3.0:
    resolution: {integrity: sha512-39nnKffWz8xN1BU/2c79n9nB9HDzo0niYUqx6xyqUnyoAnQyyWpOTdZEeiCch8BBu515t4wp9ZmgVfVhn9EBpw==}
    engines: {node: '>=4.0'}
    dev: true

  /estraverse/5.3.0:
    resolution: {integrity: sha512-MMdARuVEQziNTeJD8DgMqmhwR11BRQ/cBP+pLtYdSTnf3MIO8fFeiINEbX36ZdNlfU/7A9f3gUw49B3oQsvwBA==}
    engines: {node: '>=4.0'}
    dev: true

  /esutils/2.0.3:
    resolution: {integrity: sha512-kVscqXk4OCp68SZ0dkgEKVi6/8ij300KBWTJq32P/dYeWTSwK41WyTxalN1eRmA5Z9UU/LX9D7FWSmV9SAYx6g==}
    engines: {node: '>=0.10.0'}
    dev: true

  /etag/1.8.1:
    resolution: {integrity: sha1-Qa4u62XvpiJorr/qg6x9eSmbCIc=}
    engines: {node: '>= 0.6'}
    dev: false

  /events-to-array/1.1.2:
    resolution: {integrity: sha1-LUH1Y+H+QA7Uli/hpNXGp1Od9/Y=}
    dev: true

  /express-async-errors/3.1.1_express@4.17.2:
    resolution: {integrity: sha512-h6aK1da4tpqWSbyCa3FxB/V6Ehd4EEB15zyQq9qe75OZBp0krinNKuH4rAY+S/U/2I36vdLAUFSjQJ+TFmODng==}
    peerDependencies:
      express: ^4.16.2
    dependencies:
      express: 4.17.2
    dev: false

  /express-rate-limit/5.5.1:
    resolution: {integrity: sha512-MTjE2eIbHv5DyfuFz4zLYWxpqVhEhkTiwFGuB74Q9CSou2WHO52nlE5y3Zlg6SIsiYUIPj6ifFxnkPz6O3sIUg==}
    dev: false

  /express-request-mock/3.1.0:
    resolution: {integrity: sha512-Ep1uuqCRUc2nTjwAeaVuviDGPCOU2xIhyVHQoN6+xDc9ANJJY42auiAO0guJTvnyyHY/8Q3/hZWEjHf1eo6hSQ==}
    engines: {node: '>= 12.0.0'}
    dependencies:
      node-mocks-http: 1.11.0
    dev: true

  /express-session/1.17.2:
    resolution: {integrity: sha512-mPcYcLA0lvh7D4Oqr5aNJFMtBMKPLl++OKKxkHzZ0U0oDq1rpKBnkR5f5vCHR26VeArlTOEF9td4x5IjICksRQ==}
    engines: {node: '>= 0.8.0'}
    dependencies:
      cookie: 0.4.1
      cookie-signature: 1.0.6
      debug: 2.6.9
      depd: 2.0.0
      on-headers: 1.0.2
      parseurl: 1.3.3
      safe-buffer: 5.2.1
      uid-safe: 2.1.5
    dev: false

  /express/4.17.2:
    resolution: {integrity: sha512-oxlxJxcQlYwqPWKVJJtvQiwHgosH/LrLSPA+H4UxpyvSS6jC5aH+5MoHFM+KABgTOt0APue4w66Ha8jCUo9QGg==}
    engines: {node: '>= 0.10.0'}
    dependencies:
      accepts: 1.3.8
      array-flatten: 1.1.1
      body-parser: 1.19.1
      content-disposition: 0.5.4
      content-type: 1.0.4
      cookie: 0.4.1
      cookie-signature: 1.0.6
      debug: 2.6.9
      depd: 1.1.2
      encodeurl: 1.0.2
      escape-html: 1.0.3
      etag: 1.8.1
      finalhandler: 1.1.2
      fresh: 0.5.2
      merge-descriptors: 1.0.1
      methods: 1.1.2
      on-finished: 2.3.0
      parseurl: 1.3.3
      path-to-regexp: 0.1.7
      proxy-addr: 2.0.7
      qs: 6.9.6
      range-parser: 1.2.1
      safe-buffer: 5.2.1
      send: 0.17.2
      serve-static: 1.14.2
      setprototypeof: 1.2.0
      statuses: 1.5.0
      type-is: 1.6.18
      utils-merge: 1.0.1
      vary: 1.1.2
    dev: false

  /extend/3.0.2:
    resolution: {integrity: sha512-fjquC59cD7CyW6urNXK0FBufkZcoiGG80wTuPujX590cB5Ttln20E2UB4S/WARVqhXffZl2LNgS+gQdPIIim/g==}
    dev: true

  /extsprintf/1.3.0:
    resolution: {integrity: sha1-lpGEQOMEGnpBT4xS48V06zw+HgU=}
    engines: {'0': node >=0.6.0}
    dev: true

  /fast-deep-equal/3.1.3:
    resolution: {integrity: sha512-f3qQ9oQy9j2AhBe/H9VC91wLmKBCCU/gDOnKNAYG5hswO7BLKj09Hc5HYNz9cGI++xlpDCIgDaitVs03ATR84Q==}
    dev: true

  /fast-diff/1.2.0:
    resolution: {integrity: sha512-xJuoT5+L99XlZ8twedaRf6Ax2TgQVxvgZOYoPKqZufmJib0tL2tegPBOZb1pVNgIhlqDlA0eO0c3wBvQcmzx4w==}
    dev: true

  /fast-glob/3.2.11:
    resolution: {integrity: sha512-xrO3+1bxSo3ZVHAnqzyuewYT6aMFHRAd4Kcs92MAonjwQZLsK9d0SF1IyQ3k5PoirxTW0Oe/RqFgMQ6TcNE5Ew==}
    engines: {node: '>=8.6.0'}
    dependencies:
      '@nodelib/fs.stat': 2.0.5
      '@nodelib/fs.walk': 1.2.8
      glob-parent: 5.1.2
      merge2: 1.4.1
      micromatch: 4.0.4
    dev: true

  /fast-json-stable-hash/1.0.3:
    resolution: {integrity: sha512-iLK3Tq2J/KbiUn/5OHyhxikHqzwFXSM2e803Dp2JtBdQjsCVuZwWvL+WqWXPPRUEuDX4c0kqID1SU84RCfxs3A==}
    dev: false

  /fast-json-stable-stringify/2.1.0:
    resolution: {integrity: sha512-lhd/wF+Lk98HZoTCtlVraHtfh5XYijIjalXck7saUtuanSDyLMxnHhSXEDJqHxD7msR8D0uCmqlkwjCV8xvwHw==}
    dev: true

  /fast-levenshtein/2.0.6:
    resolution: {integrity: sha1-PYpcZog6FqMMqGQ+hR8Zuqd5eRc=}
    dev: true

  /fast-safe-stringify/2.1.1:
    resolution: {integrity: sha512-W+KJc2dmILlPplD/H4K9l9LcAHAfPtP6BY84uVLXQ6Evcz9Lcg33Y2z1IVblT6xdY54PXYVHEv+0Wpq8Io6zkA==}
    dev: true

  /fast-xml-parser/3.19.0:
    resolution: {integrity: sha512-4pXwmBplsCPv8FOY1WRakF970TjNGnGnfbOnLqjlYvMiF1SR3yOHyxMR/YCXpPTOspNF5gwudqktIP4VsWkvBg==}
    hasBin: true
    dev: false

  /fast-xml-parser/4.0.2:
    resolution: {integrity: sha512-3GOSbMTZxxrPPQ+aURM7Wia10bi71HBbiG/3mOEEkRSAkRtg4m7UhMSnB2rzOhBeRHyJUWsllOfyNnjTT1b85w==}
    hasBin: true
    dependencies:
      strnum: 1.0.5
    dev: false

  /fastestsmallesttextencoderdecoder/1.0.22:
    resolution: {integrity: sha512-Pb8d48e+oIuY4MaM64Cd7OW1gt4nxCHs7/ddPPZ/Ic3sg8yVGM7O9wDvZ7us6ScaUupzM+pfBolwtYhN1IxBIw==}
    dev: false

  /fastq/1.13.0:
    resolution: {integrity: sha512-YpkpUnK8od0o1hmeSc7UUs/eB/vIPWJYjKck2QKIzAf71Vm1AAQ3EbuZB3g2JIy+pg+ERD0vqI79KyZiB2e2Nw==}
    dependencies:
      reusify: 1.0.4
    dev: true

  /fecha/4.2.1:
    resolution: {integrity: sha512-MMMQ0ludy/nBs1/o0zVOiKTpG7qMbonKUzjJgQFEuvq6INZ1OraKPRAWkBq5vlKLOUMpmNYG1JoN3oDPUQ9m3Q==}
    dev: false

  /file-entry-cache/6.0.1:
    resolution: {integrity: sha512-7Gps/XWymbLk2QLYK4NzpMOrYjMhdIxXuIvy2QBsLE6ljuodKvdkWs/cpyJJ3CVIVpH0Oi1Hvg1ovbMzLdFBBg==}
    engines: {node: ^10.12.0 || >=12.0.0}
    dependencies:
      flat-cache: 3.0.4
    dev: true

  /file-stream-rotator/0.6.1:
    resolution: {integrity: sha512-u+dBid4PvZw17PmDeRcNOtCP9CCK/9lRN2w+r1xIS7yOL9JFrIBKTvrYsxT4P0pGtThYTn++QS5ChHaUov3+zQ==}
    dependencies:
      moment: 2.29.1
    dev: false

  /fill-range/7.0.1:
    resolution: {integrity: sha512-qOo9F+dMUmC2Lcb4BbVvnKJxTPjCm+RRpe4gDuGrzkL7mEVl/djYSu2OdQ2Pa302N4oqkSg9ir6jaLWJ2USVpQ==}
    engines: {node: '>=8'}
    dependencies:
      to-regex-range: 5.0.1
    dev: true

  /finalhandler/1.1.2:
    resolution: {integrity: sha512-aAWcW57uxVNrQZqFXjITpW3sIUQmHGG3qSb9mUah9MgMC4NeWhNOlNjXEYq3HjRAvL6arUviZGGJsBg6z0zsWA==}
    engines: {node: '>= 0.8'}
    dependencies:
      debug: 2.6.9
      encodeurl: 1.0.2
      escape-html: 1.0.3
      on-finished: 2.3.0
      parseurl: 1.3.3
      statuses: 1.5.0
      unpipe: 1.0.0
    dev: false

  /find-cache-dir/3.3.2:
    resolution: {integrity: sha512-wXZV5emFEjrridIgED11OoUKLxiYjAcqot/NJdAkOhlJ+vGzwhOAfcG5OX1jP+S0PcjEn8bdMJv+g2jwQ3Onig==}
    engines: {node: '>=8'}
    dependencies:
      commondir: 1.0.1
      make-dir: 3.1.0
      pkg-dir: 4.2.0
    dev: true

  /find-up/2.1.0:
    resolution: {integrity: sha1-RdG35QbHF93UgndaK3eSCjwMV6c=}
    engines: {node: '>=4'}
    dependencies:
      locate-path: 2.0.0
    dev: true

  /find-up/4.1.0:
    resolution: {integrity: sha512-PpOwAdQ/YlXQ2vj8a3h8IipDuYRi3wceVQQGYWxNINccq40Anw7BlsEXCMbt1Zt+OLA6Fq9suIpIWD0OsnISlw==}
    engines: {node: '>=8'}
    dependencies:
      locate-path: 5.0.0
      path-exists: 4.0.0
    dev: true

  /findit/2.0.0:
    resolution: {integrity: sha1-ZQnwEmr0wXhVHPqZOU4DLhOk1W4=}
    dev: true

  /flat-cache/3.0.4:
    resolution: {integrity: sha512-dm9s5Pw7Jc0GvMYbshN6zchCA9RgQlzzEZX3vylR9IqFfS8XciblUXOKfW6SiuJ0e13eDYZoZV5wdrev7P3Nwg==}
    engines: {node: ^10.12.0 || >=12.0.0}
    dependencies:
      flatted: 3.2.5
      rimraf: 3.0.2
    dev: true

  /flatted/3.2.5:
    resolution: {integrity: sha512-WIWGi2L3DyTUvUrwRKgGi9TwxQMUEqPOPQBVi71R96jZXJdFskXEmf54BoZaS1kknGODoIGASGEzBUYdyMCBJg==}
    dev: true

  /fn.name/1.1.0:
    resolution: {integrity: sha512-GRnmB5gPyJpAhTQdSZTSp9uaPSvl09KoYcMQtsB9rQoOmzs9dH6ffeccH+Z+cv6P68Hu5bC6JjRh4Ah/mHSNRw==}
    dev: false

  /follow-redirects/1.14.7_debug@4.3.3:
    resolution: {integrity: sha512-+hbxoLbFMbRKDwohX8GkTataGqO6Jb7jGwpAlwgy2bIz25XtRm7KEzJM76R1WiNT5SwZkX4Y75SwBolkpmE7iQ==}
    engines: {node: '>=4.0'}
    peerDependencies:
      debug: '*'
    peerDependenciesMeta:
      debug:
        optional: true
    dependencies:
      debug: 4.3.3
    dev: false

  /foreground-child/2.0.0:
    resolution: {integrity: sha512-dCIq9FpEcyQyXKCkyzmlPTFNgrCzPudOe+mhvJU5zAtlBnGVy2yKxtfsxK2tQBThwq225jcvBjpw1Gr40uzZCA==}
    engines: {node: '>=8.0.0'}
    dependencies:
      cross-spawn: 7.0.3
      signal-exit: 3.0.7
    dev: true

  /forever-agent/0.6.1:
    resolution: {integrity: sha1-+8cfDEGt6zf5bFd60e1C2P2sypE=}
    dev: true

  /form-data/2.3.3:
    resolution: {integrity: sha512-1lLKB2Mu3aGP1Q/2eCOx0fNbRMe7XdwktwOruhfqqd0rIJWwN4Dh+E3hrPSlDCXnSR7UtZ1N38rVXm+6+MEhJQ==}
    engines: {node: '>= 0.12'}
    dependencies:
      asynckit: 0.4.0
      combined-stream: 1.0.8
      mime-types: 2.1.34
    dev: true

  /form-data/3.0.1:
    resolution: {integrity: sha512-RHkBKtLWUVwd7SqRIvCZMEvAMoGUp0XU+seQiZejj0COz3RI3hWP4sCv3gZWWLjJTd7rGwcsF5eKZGii0r/hbg==}
    engines: {node: '>= 6'}
    dependencies:
      asynckit: 0.4.0
      combined-stream: 1.0.8
      mime-types: 2.1.34
    dev: true

  /form-data/4.0.0:
    resolution: {integrity: sha512-ETEklSGi5t0QMZuiXoA/Q6vcnxcLQP5vdugSpuAyi6SVGi2clPPp+xgEhuMaHC+zGgn31Kd235W35f7Hykkaww==}
    engines: {node: '>= 6'}
    dependencies:
      asynckit: 0.4.0
      combined-stream: 1.0.8
      mime-types: 2.1.34
    dev: true

  /formidable/2.0.1:
    resolution: {integrity: sha512-rjTMNbp2BpfQShhFbR3Ruk3qk2y9jKpvMW78nJgx8QKtxjDVrwbZG+wvDOmVbifHyOUOQJXxqEy6r0faRrPzTQ==}
    dependencies:
      dezalgo: 1.0.3
      hexoid: 1.0.0
      once: 1.4.0
      qs: 6.9.3
    dev: true

  /forwarded/0.2.0:
    resolution: {integrity: sha512-buRG0fpBtRHSTCOASe6hD258tEubFoRLb4ZNA6NxMVHNw2gOcwHo9wyablzMzOA5z9xA9L1KNjk/Nt6MT9aYow==}
    engines: {node: '>= 0.6'}
    dev: false

  /fresh/0.5.2:
    resolution: {integrity: sha1-PYyt2Q2XZWn6g1qx+OSyOhBWBac=}
    engines: {node: '>= 0.6'}

  /fromentries/1.3.2:
    resolution: {integrity: sha512-cHEpEQHUg0f8XdtZCc2ZAhrHzKzT0MrFUTcvx+hfxYu7rGMDc5SKoXFh+n4YigxsHXRzc6OrCshdR1bWH6HHyg==}
    dev: true

  /fs-exists-cached/1.0.0:
    resolution: {integrity: sha1-zyVVTKBQ3EmuZla0HeQiWJidy84=}
    dev: true

  /fs-extra/5.0.0:
    resolution: {integrity: sha512-66Pm4RYbjzdyeuqudYqhFiNBbCIuI9kgRqLPSHIlXHidW8NIQtVdkM1yeZ4lXwuhbTETv3EUGMNHAAw6hiundQ==}
    dependencies:
      graceful-fs: 4.2.9
      jsonfile: 4.0.0
      universalify: 0.1.2
    dev: false

  /fs-minipass/1.2.7:
    resolution: {integrity: sha512-GWSSJGFy4e9GUeCcbIkED+bgAoFyj7XF1mV8rma3QW4NIqX9Kyx79N/PF61H5udOV3aY1IaMLs6pGbH71nlCTA==}
    dependencies:
      minipass: 2.9.0
    dev: false

  /fs-minipass/2.1.0:
    resolution: {integrity: sha512-V/JgOLFCS+R6Vcq0slCuaeWEdNC3ouDlJMNIsacH2VtALiu9mV4LPrHc5cDl8k5aw6J8jwgWWpiTo5RYhmIzvg==}
    engines: {node: '>= 8'}
    dependencies:
      minipass: 3.1.6
    dev: false

  /fs.realpath/1.0.0:
    resolution: {integrity: sha1-FQStJSMVjKpA20onh8sBQRmU6k8=}

  /fsevents/2.3.2:
    resolution: {integrity: sha512-xiqMQR4xAeHTuB9uWm+fFRcIOgKBMiOBP+eXiyT7jsgVCq1bkVygt00oASowB7EdtpOHaaPgKt812P9ab+DDKA==}
    engines: {node: ^8.16.0 || ^10.6.0 || >=11.0.0}
    os: [darwin]
    requiresBuild: true
    dev: true
    optional: true

  /fstream/1.0.12:
    resolution: {integrity: sha512-WvJ193OHa0GHPEL+AycEJgxvBEwyfRkN1vhjca23OaPVMCaLCXTd5qAu82AjTcgP1UJmytkOKb63Ypde7raDIg==}
    engines: {node: '>=0.6'}
    dependencies:
      graceful-fs: 4.2.9
      inherits: 2.0.4
      mkdirp: 0.5.5
      rimraf: 2.4.5
    dev: false

  /function-bind/1.1.1:
    resolution: {integrity: sha512-yIovAzMX49sF8Yl58fSCWJ5svSLuaibPxXQJFLmBObTuCr0Mf1KiPopGM9NiFjiYBCbfaa2Fh6breQ6ANVTI0A==}

  /function-loop/2.0.1:
    resolution: {integrity: sha512-ktIR+O6i/4h+j/ZhZJNdzeI4i9lEPeEK6UPR2EVyTVBqOwcU3Za9xYKLH64ZR9HmcROyRrOkizNyjjtWJzDDkQ==}
    dev: true

  /functional-red-black-tree/1.0.1:
    resolution: {integrity: sha1-GwqzvVU7Kg1jmdKcDj6gslIHgyc=}
    dev: true

  /gauge/1.2.7:
    resolution: {integrity: sha1-6c7FSD09TuDvRLYKfZnkk14TbZM=}
    dependencies:
      ansi: 0.3.1
      has-unicode: 2.0.1
      lodash.pad: 4.5.1
      lodash.padend: 4.6.1
      lodash.padstart: 4.6.1
    dev: false

  /gensync/1.0.0-beta.2:
    resolution: {integrity: sha512-3hN7NaskYvMDLQY55gnW3NQ+mesEAepTqlg+VEbj7zzqEMBVNhzcGYYeqFo/TlYz6eQiFcp1HcsCZO+nGgS8zg==}
    engines: {node: '>=6.9.0'}
    dev: true

  /get-caller-file/2.0.5:
    resolution: {integrity: sha512-DyFP3BM/3YHTQOCUL/w0OZHR0lpKeGrxotcHWcqNEdnltqFwXVfhEBQ94eIo34AfQpo0rGki4cyIiftY06h2Fg==}
    engines: {node: 6.* || 8.* || >= 10.*}
    dev: true

  /get-intrinsic/1.1.1:
    resolution: {integrity: sha512-kWZrnVM42QCiEA2Ig1bG8zjoIMOgxWwYCEeNdwY6Tv/cOSeGpcoX4pXHfKUxNKVoArnrEr2e9srnAxxGIraS9Q==}
    dependencies:
      function-bind: 1.1.1
      has: 1.0.3
      has-symbols: 1.0.2

  /get-package-type/0.1.0:
    resolution: {integrity: sha512-pjzuKtY64GYfWizNAJ0fr9VqttZkNiK2iS430LtIHzjBEr6bX8Am2zm4sW4Ro5wjWW5cAlRL1qAMTcXbjNAO2Q==}
    engines: {node: '>=8.0.0'}
    dev: true

  /get-port/5.1.1:
    resolution: {integrity: sha512-g/Q1aTSDOxFpchXC4i8ZWvxA1lnPqx/JHqcpIw0/LX9T8x/GBbi6YnlN5nhaKIFkT8oFsscUKgDJYxfwfS6QsQ==}
    engines: {node: '>=8'}
    dev: false

  /get-symbol-description/1.0.0:
    resolution: {integrity: sha512-2EmdH1YvIQiZpltCNgkuiUnyukzxM/R6NDJX31Ke3BG1Nq5b0S2PhX59UKi9vZpPDQVdqn+1IcaAwnzTT5vCjw==}
    engines: {node: '>= 0.4'}
    dependencies:
      call-bind: 1.0.2
      get-intrinsic: 1.1.1
    dev: true

  /getpass/0.1.7:
    resolution: {integrity: sha1-Xv+OPmhNVprkyysSgmBOi6YhSfo=}
    dependencies:
      assert-plus: 1.0.0
    dev: true

  /glob-parent/5.1.2:
    resolution: {integrity: sha512-AOIgSQCepiJYwP3ARnGx+5VnTu2HBYdzbGP45eLw1vr3zB3vZLeyed1sC9hnbcOc9/SrMyM5RPQrkGz4aS9Zow==}
    engines: {node: '>= 6'}
    dependencies:
      is-glob: 4.0.3
    dev: true

  /glob-parent/6.0.2:
    resolution: {integrity: sha512-XxwI8EOhVQgWp6iDL+3b0r86f4d6AX6zSU55HfB4ydCEuXLXc5FcYeOu+nnGftS4TEju/11rt4KJPTMgbfmv4A==}
    engines: {node: '>=10.13.0'}
    dependencies:
      is-glob: 4.0.3
    dev: true

  /glob/6.0.4:
    resolution: {integrity: sha1-DwiGD2oVUSey+t1PnOJLGqtuTSI=}
    dependencies:
      inflight: 1.0.6
      inherits: 2.0.4
      minimatch: 3.0.5
      once: 1.4.0
      path-is-absolute: 1.0.1
    dev: false

  /glob/7.2.0:
    resolution: {integrity: sha512-lmLf6gtyrPq8tTjSmrO94wBeQbFR3HbLHbuyD69wuyQkImp2hWqMGB47OX65FBkPffO641IP9jWa1z4ivqG26Q==}
    dependencies:
      fs.realpath: 1.0.0
      inflight: 1.0.6
      inherits: 2.0.4
      minimatch: 3.0.5
      once: 1.4.0
      path-is-absolute: 1.0.1

  /globals/11.12.0:
    resolution: {integrity: sha512-WOBp/EEGUiIsJSp7wcv/y6MO+lV9UoncWqxuFfm8eBwzWNgyfBd6Gz+IeKQ9jCmyhoH99g15M3T+QaVHFjizVA==}
    engines: {node: '>=4'}
    dev: true

  /globals/13.12.1:
    resolution: {integrity: sha512-317dFlgY2pdJZ9rspXDks7073GpDmXdfbM3vYYp0HAMKGDh1FfWPleI2ljVNLQX5M5lXcAslTcPTrOrMEFOjyw==}
    engines: {node: '>=8'}
    dependencies:
      type-fest: 0.20.2
    dev: true

  /globby/11.1.0:
    resolution: {integrity: sha512-jhIXaOzy1sb8IyocaruWSn1TjmnBVs8Ayhcy83rmxNJ8q2uWKCAj3CnJY+KpGSXCueAPc0i05kVvVKtP1t9S3g==}
    engines: {node: '>=10'}
    dependencies:
      array-union: 2.1.0
      dir-glob: 3.0.1
      fast-glob: 3.2.11
      ignore: 5.2.0
      merge2: 1.4.1
      slash: 3.0.0
    dev: true

  /graceful-fs/4.2.9:
    resolution: {integrity: sha512-NtNxqUcXgpW2iMrfqSfR73Glt39K+BLwWsPs94yR63v45T0Wbej7eRmL5cWfwEgqXnmjQp3zaJTshdRW/qC2ZQ==}

  /har-schema/2.0.0:
    resolution: {integrity: sha1-qUwiJOvKwEeCoNkDVSHyRzW37JI=}
    engines: {node: '>=4'}
    dev: true

  /har-validator/5.1.5:
    resolution: {integrity: sha512-nmT2T0lljbxdQZfspsno9hgrG3Uir6Ks5afism62poxqBM6sDnMEuPmzTq8XN0OEwqKLLdh1jQI3qyE66Nzb3w==}
    engines: {node: '>=6'}
    deprecated: this library is no longer supported
    dependencies:
      ajv: 6.12.6
      har-schema: 2.0.0
    dev: true

  /has-bigints/1.0.1:
    resolution: {integrity: sha512-LSBS2LjbNBTf6287JEbEzvJgftkF5qFkmCo9hDRpAzKhUOlJ+hx8dd4USs00SgsUNwc4617J9ki5YtEClM2ffA==}
    dev: true

  /has-flag/3.0.0:
    resolution: {integrity: sha1-tdRU3CGZriJWmfNGfloH87lVuv0=}
    engines: {node: '>=4'}
    dev: true

  /has-flag/4.0.0:
    resolution: {integrity: sha512-EykJT/Q1KjTWctppgIAgfSO0tKVuZUjhgMr17kqTumMl6Afv3EISleU7qZUzoXDFTAHTDC4NOoG/ZxU3EvlMPQ==}
    engines: {node: '>=8'}
    dev: true

  /has-symbols/1.0.2:
    resolution: {integrity: sha512-chXa79rL/UC2KlX17jo3vRGz0azaWEx5tGqZg5pO3NUyEJVB17dMruQlzCCOfUvElghKcm5194+BCRvi2Rv/Gw==}
    engines: {node: '>= 0.4'}

  /has-tostringtag/1.0.0:
    resolution: {integrity: sha512-kFjcSNhnlGV1kyoGk7OXKSawH5JOb/LzUc5w9B02hOTO0dfFRjbHQKvg1d6cf3HbeUmtU9VbbV3qzZ2Teh97WQ==}
    engines: {node: '>= 0.4'}
    dependencies:
      has-symbols: 1.0.2
    dev: true

  /has-unicode/2.0.1:
    resolution: {integrity: sha1-4Ob+aijPUROIVeCG0Wkedx3iqLk=}
    dev: false

  /has/1.0.3:
    resolution: {integrity: sha512-f2dvO0VU6Oej7RkWJGrehjbzMAjFp5/VKPp5tTpWIV4JHHZK1/BxbFRtf/siA2SWTe09caDmVtYYzWEIbBS4zw==}
    engines: {node: '>= 0.4.0'}
    dependencies:
      function-bind: 1.1.1

  /hasha/5.2.2:
    resolution: {integrity: sha512-Hrp5vIK/xr5SkeN2onO32H0MgNZ0f17HRNH39WfL0SYUNOTZ5Lz1TJ8Pajo/87dYGEFlLMm7mIc/k/s6Bvz9HQ==}
    engines: {node: '>=8'}
    dependencies:
      is-stream: 2.0.1
      type-fest: 0.8.1
    dev: true

  /he/1.2.0:
    resolution: {integrity: sha512-F/1DnUGPopORZi0ni+CvrCgHQ5FyEAHRLSApuYWMmrbSwoN2Mn/7k+Gl38gJnR7yyDZk6WLXwiGod1JOWNDKGw==}
    hasBin: true
    dev: false

  /helmet/5.0.2:
    resolution: {integrity: sha512-QWlwUZZ8BtlvwYVTSDTBChGf8EOcQ2LkGMnQJxSzD1mUu8CCjXJZq/BXP8eWw4kikRnzlhtYo3lCk0ucmYA3Vg==}
    engines: {node: '>=12.0.0'}
    dev: false

  /help-me/3.0.0:
    resolution: {integrity: sha512-hx73jClhyk910sidBB7ERlnhMlFsJJIBqSVMFDwPN8o2v9nmp5KgLq1Xz1Bf1fCMMZ6mPrX159iG0VLy/fPMtQ==}
    dependencies:
      glob: 7.2.0
      readable-stream: 3.6.0
    dev: false

  /hexoid/1.0.0:
    resolution: {integrity: sha512-QFLV0taWQOZtvIRIAdBChesmogZrtuXvVWsFHZTk2SU+anspqZ2vMnoLg7IE1+Uk16N19APic1BuF8bC8c2m5g==}
    engines: {node: '>=8'}
    dev: true

<<<<<<< HEAD
  /html-entities/2.3.2:
    resolution: {integrity: sha512-c3Ab/url5ksaT0WyleslpBEthOzWhrjQbg75y7XUsfSzi3Dgzt0l8w5e7DylRn15MTlMMD58dTfzddNS2kcAjQ==}
=======
  /html-entities/2.3.3:
    resolution: {integrity: sha512-DV5Ln36z34NNTDgnz0EWGBLZENelNAtkiFA4kyNOG2tDI6Mz1uSWiq1wAKdyjnJwyDiDO7Fa2SO1CTxPXL8VxA==}
>>>>>>> 96650c4a
    dev: false

  /html-escaper/2.0.2:
    resolution: {integrity: sha512-H2iMtd0I4Mt5eYiapRdIDjp+XzelXQ0tFE4JS7YFwFevXXMmOp9myNrUvCg0D6ws8iqkRPBfKHgbwig1SmlLfg==}
    dev: true

  /http-errors/1.8.1:
    resolution: {integrity: sha512-Kpk9Sm7NmI+RHhnj6OIWDI1d6fIoFAtFt9RLaTMRlg/8w49juAStsrBgp0Dp4OdxdVbRIeKhtCUvoi/RuAhO4g==}
    engines: {node: '>= 0.6'}
    dependencies:
      depd: 1.1.2
      inherits: 2.0.4
      setprototypeof: 1.2.0
      statuses: 1.5.0
      toidentifier: 1.0.1
    dev: false

  /http-signature/1.2.0:
    resolution: {integrity: sha1-muzZJRFHcvPZW2WmCruPfBj7rOE=}
    engines: {node: '>=0.8', npm: '>=1.3.7'}
    dependencies:
      assert-plus: 1.0.0
      jsprim: 1.4.2
      sshpk: 1.17.0
    dev: true

  /iconv-lite/0.4.24:
    resolution: {integrity: sha512-v3MXnZAcvnywkTUEZomIActle7RXXeedOR31wwl7VlyoXO4Qi9arvSenNQWne1TcRwhCL1HwLI21bEqdpj8/rA==}
    engines: {node: '>=0.10.0'}
    dependencies:
      safer-buffer: 2.1.2
    dev: false

  /ieee754/1.2.1:
    resolution: {integrity: sha512-dcyqhDvX1C46lXZcVqCpK+FtMRQVdIMN6/Df5js2zouUsqG7I6sFxitIC+7KYK29KdXOLHdu9zL4sFnoVQnqaA==}
    dev: false

  /ignore/4.0.6:
    resolution: {integrity: sha512-cyFDKrqc/YdcWFniJhzI42+AzS+gNwmUzOSFcRCQYwySuBBBy/KjuxWLZ/FHEH6Moq1NizMOBWyTcv8O4OZIMg==}
    engines: {node: '>= 4'}
    dev: true

  /ignore/5.2.0:
    resolution: {integrity: sha512-CmxgYGiEPCLhfLnpPp1MoRmifwEIOgjcHXxOBjv7mY96c+eWScsOP9c112ZyLdWHi0FxHjI+4uVhKYp/gcdRmQ==}
    engines: {node: '>= 4'}
    dev: true

  /import-fresh/3.3.0:
    resolution: {integrity: sha512-veYYhQa+D1QBKznvhUHxb8faxlrwUnxseDAbAp457E0wLNio2bOSKnjYDhMj+YiAq61xrMGhQk9iXVk5FzgQMw==}
    engines: {node: '>=6'}
    dependencies:
      parent-module: 1.0.1
      resolve-from: 4.0.0
    dev: true

  /imurmurhash/0.1.4:
    resolution: {integrity: sha1-khi5srkoojixPcT7a21XbyMUU+o=}
    engines: {node: '>=0.8.19'}
    dev: true

  /indent-string/4.0.0:
    resolution: {integrity: sha512-EdDDZu4A2OyIK7Lr/2zG+w5jmbuk1DVBnEwREQvBzspBJkCEbRa8GxU1lghYcaGJCnRWibjDXlq779X1/y5xwg==}
    engines: {node: '>=8'}
    dev: true

  /inflight/1.0.6:
    resolution: {integrity: sha1-Sb1jMdfQLQwJvJEKEHW6gWW1bfk=}
    dependencies:
      once: 1.4.0
      wrappy: 1.0.2

  /inherits/2.0.4:
    resolution: {integrity: sha512-k/vGaX4/Yla3WzyMCvTQOXYeIHvqOKtnqBduzTHpzpQZzAskKMhZ2K+EnBiSM9zGSoIFeMpXKxa4dYeZIQqewQ==}

  /ini/1.3.8:
    resolution: {integrity: sha512-JV/yugV2uzW5iMRSiZAyDtQd+nxtUnjeLt0acNdw98kKLrvuRVyB80tsREOE7yvGVgalhZ6RNXCmEHkUKBKxew==}
    dev: false

  /internal-slot/1.0.3:
    resolution: {integrity: sha512-O0DB1JC/sPyZl7cIo78n5dR7eUSwwpYPiXRhTzNxZVAMUuB8vlnRFyLxdrVToks6XPLVnFfbzaVd5WLjhgg+vA==}
    engines: {node: '>= 0.4'}
    dependencies:
      get-intrinsic: 1.1.1
      has: 1.0.3
      side-channel: 1.0.4
    dev: true

  /invert-kv/1.0.0:
    resolution: {integrity: sha1-EEqOSqym09jNFXqO+L+rLXo//bY=}
    engines: {node: '>=0.10.0'}
    dev: false

  /ioredis/4.28.5:
    resolution: {integrity: sha512-3GYo0GJtLqgNXj4YhrisLaNNvWSNwSS2wS4OELGfGxH8I69+XfNdnmV1AyN+ZqMh0i7eX+SWjrwFKDBDgfBC1A==}
    engines: {node: '>=6'}
    dependencies:
      cluster-key-slot: 1.1.0
      debug: 4.3.3
      denque: 1.5.1
      lodash.defaults: 4.2.0
      lodash.flatten: 4.4.0
      lodash.isarguments: 3.1.0
      p-map: 2.1.0
      redis-commands: 1.7.0
      redis-errors: 1.2.0
      redis-parser: 3.0.0
      standard-as-callback: 2.1.0
    transitivePeerDependencies:
      - supports-color
    dev: false

  /ipaddr.js/1.9.1:
    resolution: {integrity: sha512-0KI/607xoxSToH7GjN1FfSbLoU0+btTicjsQSWQlh/hZykN8KpmMf7uYwPW3R+akZ6R/w18ZlXSHBYXiYUPO3g==}
    engines: {node: '>= 0.10'}
    dev: false

  /is-arrayish/0.3.2:
    resolution: {integrity: sha512-eVRqCvVlZbuw3GrM63ovNSNAeA1K16kaR/LRY/92w0zxQ5/1YzwblUX652i4Xs9RwAGjW9d9y6X88t8OaAJfWQ==}
    dev: false

  /is-bigint/1.0.4:
    resolution: {integrity: sha512-zB9CruMamjym81i2JZ3UMn54PKGsQzsJeo6xvN3HJJ4CAsQNB6iRutp2To77OfCNuoxspsIhzaPoO1zyCEhFOg==}
    dependencies:
      has-bigints: 1.0.1
    dev: true

  /is-binary-path/2.1.0:
    resolution: {integrity: sha512-ZMERYes6pDydyuGidse7OsHxtbI7WVeUEozgR/g7rd0xUimYNlvZRE/K2MgZTjWy725IfelLeVcEM97mmtRGXw==}
    engines: {node: '>=8'}
    dependencies:
      binary-extensions: 2.2.0
    dev: true

  /is-boolean-object/1.1.2:
    resolution: {integrity: sha512-gDYaKHJmnj4aWxyj6YHyXVpdQawtVLHU5cb+eztPGczf6cjuTdwve5ZIEfgXqH4e57An1D1AKf8CZ3kYrQRqYA==}
    engines: {node: '>= 0.4'}
    dependencies:
      call-bind: 1.0.2
      has-tostringtag: 1.0.0
    dev: true

  /is-callable/1.2.4:
    resolution: {integrity: sha512-nsuwtxZfMX67Oryl9LCQ+upnC0Z0BgpwntpS89m1H/TLF0zNfzfLMV/9Wa/6MZsj0acpEjAO0KF1xT6ZdLl95w==}
    engines: {node: '>= 0.4'}
    dev: true

  /is-core-module/2.8.1:
    resolution: {integrity: sha512-SdNCUs284hr40hFTFP6l0IfZ/RSrMXF3qgoRHd3/79unUTvrFO/JoXwkGm+5J/Oe3E/b5GsnG330uUNgRpu1PA==}
    dependencies:
      has: 1.0.3
    dev: true

  /is-date-object/1.0.5:
    resolution: {integrity: sha512-9YQaSxsAiSwcvS33MBk3wTCVnWK+HhF8VZR2jRxehM16QcVOdHqPn4VPHmRK4lSr38n9JriurInLcP90xsYNfQ==}
    engines: {node: '>= 0.4'}
    dependencies:
      has-tostringtag: 1.0.0
    dev: true

  /is-extglob/2.1.1:
    resolution: {integrity: sha1-qIwCU1eR8C7TfHahueqXc8gz+MI=}
    engines: {node: '>=0.10.0'}
    dev: true

  /is-fullwidth-code-point/1.0.0:
    resolution: {integrity: sha1-754xOG8DGn8NZDr4L95QxFfvAMs=}
    engines: {node: '>=0.10.0'}
    dependencies:
      number-is-nan: 1.0.1
    dev: false

  /is-fullwidth-code-point/3.0.0:
    resolution: {integrity: sha512-zymm5+u+sCsSWyD9qNaejV3DFvhCKclKdizYaJUuHA83RLjb7nSuGnddCHGv0hk+KY7BMAlsWeK4Ueg6EV6XQg==}
    engines: {node: '>=8'}
    dev: true

  /is-glob/4.0.3:
    resolution: {integrity: sha512-xelSayHH36ZgE7ZWhli7pW34hNbNl8Ojv5KVmkJD4hBdD3th8Tfk9vYasLM+mXWOZhFkgZfxhLSnrwRr4elSSg==}
    engines: {node: '>=0.10.0'}
    dependencies:
      is-extglob: 2.1.1
    dev: true

  /is-iojs/1.1.0:
    resolution: {integrity: sha1-TBEDO11dlNbqs3dd7cm+fQCDJfE=}
    dev: false

  /is-nan/1.3.2:
    resolution: {integrity: sha512-E+zBKpQ2t6MEo1VsonYmluk9NxGrbzpeeLC2xIViuO2EjU2xsXsBPwTr3Ykv9l08UYEVEdWeRZNouaZqF6RN0w==}
    engines: {node: '>= 0.4'}
    dependencies:
      call-bind: 1.0.2
      define-properties: 1.1.3
    dev: false

  /is-negative-zero/2.0.2:
    resolution: {integrity: sha512-dqJvarLawXsFbNDeJW7zAz8ItJ9cd28YufuuFzh0G8pNHjJMnY08Dv7sYX2uF5UpQOwieAeOExEYAWWfu7ZZUA==}
    engines: {node: '>= 0.4'}
    dev: true

  /is-number-object/1.0.6:
    resolution: {integrity: sha512-bEVOqiRcvo3zO1+G2lVMy+gkkEm9Yh7cDMRusKKu5ZJKPUYSJwICTKZrNKHA2EbSP0Tu0+6B/emsYNHZyn6K8g==}
    engines: {node: '>= 0.4'}
    dependencies:
      has-tostringtag: 1.0.0
    dev: true

  /is-number/7.0.0:
    resolution: {integrity: sha512-41Cifkg6e8TylSpdtTpeLVMqvSBEVzTttHvERD741+pnZ8ANv0004MRL43QKPDlK9cGvNp6NZWZUBlbGXYxxng==}
    engines: {node: '>=0.12.0'}
    dev: true

  /is-regex/1.1.4:
    resolution: {integrity: sha512-kvRdxDsxZjhzUX07ZnLydzS1TU/TJlTUHHY4YLL87e37oUA49DfkLqgy+VjFocowy29cKvcSiu+kIv728jTTVg==}
    engines: {node: '>= 0.4'}
    dependencies:
      call-bind: 1.0.2
      has-tostringtag: 1.0.0
    dev: true

  /is-shared-array-buffer/1.0.1:
    resolution: {integrity: sha512-IU0NmyknYZN0rChcKhRO1X8LYz5Isj/Fsqh8NJOSf+N/hCOTwy29F32Ik7a+QszE63IdvmwdTPDd6cZ5pg4cwA==}
    dev: true

  /is-stream/2.0.1:
    resolution: {integrity: sha512-hFoiJiTl63nn+kstHGBtewWSKnQLpyb155KHheA1l39uvtO9nWIop1p3udqPcUd/xbF1VLMO4n7OI6p7RbngDg==}
    engines: {node: '>=8'}

  /is-string/1.0.7:
    resolution: {integrity: sha512-tE2UXzivje6ofPW7l23cjDOMa09gb7xlAqG6jG5ej6uPV32TlWP3NKPigtaGeHNu9fohccRYvIiZMfOOnOYUtg==}
    engines: {node: '>= 0.4'}
    dependencies:
      has-tostringtag: 1.0.0
    dev: true

  /is-symbol/1.0.4:
    resolution: {integrity: sha512-C/CPBqKWnvdcxqIARxyOh4v1UUEOCHpgDa0WYgpKDFMszcrPcffg5uhwSgPCLD2WWxmq6isisz87tzT01tuGhg==}
    engines: {node: '>= 0.4'}
    dependencies:
      has-symbols: 1.0.2
    dev: true

  /is-typedarray/1.0.0:
    resolution: {integrity: sha1-5HnICFjfDBsR3dppQPlgEfzaSpo=}
    dev: true

  /is-weakref/1.0.2:
    resolution: {integrity: sha512-qctsuLZmIQ0+vSSMfoVvyFe2+GSEvnmZ2ezTup1SBse9+twCCeial6EEi3Nc2KFcf6+qz2FBPnjXsk8xhKSaPQ==}
    dependencies:
      call-bind: 1.0.2
    dev: true

  /is-windows/1.0.2:
    resolution: {integrity: sha512-eXK1UInq2bPmjyX6e3VHIzMLobc4J94i4AWn+Hpq3OU5KkrRC96OAcR3PRJ/pGu6m8TRnBHP9dkXQVsT/COVIA==}
    engines: {node: '>=0.10.0'}
    dev: true

  /isarray/0.0.1:
    resolution: {integrity: sha1-ihis/Kmo9Bd+Cav8YDiTmwXR7t8=}
    dev: false

  /isarray/1.0.0:
    resolution: {integrity: sha1-u5NdSFgsuhaMBoNJV6VKPgcSTxE=}
    dev: false

  /isexe/2.0.0:
    resolution: {integrity: sha1-6PvzdNxVb/iUehDcsFctYz8s+hA=}

  /isomorphic-ws/4.0.1_ws@7.5.6:
    resolution: {integrity: sha512-BhBvN2MBpWTaSHdWRb/bwdZJ1WaehQ2L1KngkCkfLUGF0mAWAT1sQUQacEmQ0jXkFw/czDXPNQSL5u2/Krsz1w==}
    peerDependencies:
      ws: '*'
    dependencies:
      ws: 7.5.6
    dev: false

  /isstream/0.1.2:
    resolution: {integrity: sha1-R+Y/evVa+m+S4VAOaQ64uFKcCZo=}
    dev: true

  /istanbul-lib-coverage/3.2.0:
    resolution: {integrity: sha512-eOeJ5BHCmHYvQK7xt9GkdHuzuCGS1Y6g9Gvnx3Ym33fz/HpLRYxiS0wHNr+m/MBC8B647Xt608vCDEvhl9c6Mw==}
    engines: {node: '>=8'}
    dev: true

  /istanbul-lib-hook/3.0.0:
    resolution: {integrity: sha512-Pt/uge1Q9s+5VAZ+pCo16TYMWPBIl+oaNIjgLQxcX0itS6ueeaA+pEfThZpH8WxhFgCiEb8sAJY6MdUKgiIWaQ==}
    engines: {node: '>=8'}
    dependencies:
      append-transform: 2.0.0
    dev: true

  /istanbul-lib-instrument/4.0.3:
    resolution: {integrity: sha512-BXgQl9kf4WTCPCCpmFGoJkz/+uhvm7h7PFKUYxh7qarQd3ER33vHG//qaE8eN25l07YqZPpHXU9I09l/RD5aGQ==}
    engines: {node: '>=8'}
    dependencies:
      '@babel/core': 7.17.0
      '@istanbuljs/schema': 0.1.3
      istanbul-lib-coverage: 3.2.0
      semver: 6.3.0
    transitivePeerDependencies:
      - supports-color
    dev: true

  /istanbul-lib-processinfo/2.0.2:
    resolution: {integrity: sha512-kOwpa7z9hme+IBPZMzQ5vdQj8srYgAtaRqeI48NGmAQ+/5yKiHLV0QbYqQpxsdEF0+w14SoB8YbnHKcXE2KnYw==}
    engines: {node: '>=8'}
    dependencies:
      archy: 1.0.0
      cross-spawn: 7.0.3
      istanbul-lib-coverage: 3.2.0
      make-dir: 3.1.0
      p-map: 3.0.0
      rimraf: 3.0.2
      uuid: 3.4.0
    dev: true

  /istanbul-lib-report/3.0.0:
    resolution: {integrity: sha512-wcdi+uAKzfiGT2abPpKZ0hSU1rGQjUQnLvtY5MpQ7QCTahD3VODhcu4wcfY1YtkGaDD5yuydOLINXsfbus9ROw==}
    engines: {node: '>=8'}
    dependencies:
      istanbul-lib-coverage: 3.2.0
      make-dir: 3.1.0
      supports-color: 7.2.0
    dev: true

  /istanbul-lib-source-maps/4.0.1:
    resolution: {integrity: sha512-n3s8EwkdFIJCG3BPKBYvskgXGoy88ARzvegkitk60NxRdwltLOTaH7CUiMRXvwYorl0Q712iEjcWB+fK/MrWVw==}
    engines: {node: '>=10'}
    dependencies:
      debug: 4.3.3
      istanbul-lib-coverage: 3.2.0
      source-map: 0.6.1
    transitivePeerDependencies:
      - supports-color
    dev: true

  /istanbul-reports/3.1.4:
    resolution: {integrity: sha512-r1/DshN4KSE7xWEknZLLLLDn5CJybV3nw01VTkp6D5jzLuELlcbudfj/eSQFvrKsJuTVCGnePO7ho82Nw9zzfw==}
    engines: {node: '>=8'}
    dependencies:
      html-escaper: 2.0.2
      istanbul-lib-report: 3.0.0
    dev: true

  /jackspeak/1.4.1:
    resolution: {integrity: sha512-npN8f+M4+IQ8xD3CcWi3U62VQwKlT3Tj4GxbdT/fYTmeogD9eBF9OFdpoFG/VPNoshRjPUijdkp/p2XrzUHaVg==}
    engines: {node: '>=8'}
    dependencies:
      cliui: 7.0.4
    dev: true

  /js-sdsl/2.1.4:
    resolution: {integrity: sha512-/Ew+CJWHNddr7sjwgxaVeIORIH4AMVC9dy0hPf540ZGMVgS9d3ajwuVdyhDt6/QUvT8ATjR3yuYBKsS79F+H4A==}
    dev: false

  /js-tokens/4.0.0:
    resolution: {integrity: sha512-RdJUflcE3cUzKiMqQgsCu06FPu9UdIJO0beYbPhHN4k6apgJtifcoCtT9bcxOpYBtpD2kCM6Sbzg4CausW/PKQ==}
    dev: true

  /js-yaml/3.14.1:
    resolution: {integrity: sha512-okMH7OXXJ7YrN9Ok3/SXrnu4iX9yOk+25nqX4imS2npuvTYDmo/QEZoqwZkYaIDk3jVvBOTOIEgEhaLOynBS9g==}
    hasBin: true
    dependencies:
      argparse: 1.0.10
      esprima: 4.0.1
    dev: true

  /js-yaml/4.1.0:
    resolution: {integrity: sha512-wpxZs9NoxZaJESJGIZTyDEaYpl0FKSA+FB9aJiyemKhMwkxQg63h4T1KJgUGHpTqPDNRcmmYLugrRjJlBtWvRA==}
    hasBin: true
    dependencies:
      argparse: 2.0.1
    dev: true

  /jsbn/0.1.1:
    resolution: {integrity: sha1-peZUwuWi3rXyAdls77yoDA7y9RM=}
    dev: true

  /jsesc/2.5.2:
    resolution: {integrity: sha512-OYu7XEzjkCQ3C5Ps3QIZsQfNpqoJyZZA99wd9aWd05NCtC5pWOkShK2mkL6HXQR6/Cy2lbNdPlZBpuQHXE63gA==}
    engines: {node: '>=4'}
    hasBin: true
    dev: true

  /json-schema-traverse/0.4.1:
    resolution: {integrity: sha512-xbbCH5dCYU5T8LcEhhuh7HJ88HXuW3qsI3Y0zOZFKfZEHcpWiHU/Jxzk629Brsab/mMiHQti9wMP+845RPe3Vg==}
    dev: true

  /json-schema/0.4.0:
    resolution: {integrity: sha512-es94M3nTIfsEPisRafak+HDLfHXnKBhV3vU5eqPcS3flIWqcxJWgXHXiey3YrpaNsanY5ei1VoYEbOzijuq9BA==}
    dev: true

  /json-stable-stringify-without-jsonify/1.0.1:
    resolution: {integrity: sha1-nbe1lJatPzz+8wp1FC0tkwrXJlE=}
    dev: true

  /json-stringify-safe/5.0.1:
    resolution: {integrity: sha1-Epai1Y/UXxmg9s4B1lcB4sc1tus=}
    dev: true

  /json5/1.0.1:
    resolution: {integrity: sha512-aKS4WQjPenRxiQsC93MNfjx+nbF4PAdYzmd/1JIj8HYzqfbu86beTuNgXDzPknWk0n0uARlyewZo4s++ES36Ow==}
    hasBin: true
    dependencies:
      minimist: 1.2.5

  /json5/2.2.0:
    resolution: {integrity: sha512-f+8cldu7X/y7RAJurMEJmdoKXGB/X550w2Nr3tTbezL6RwEE/iMcm+tZnXeoZtKuOq6ft8+CqzEkrIgx1fPoQA==}
    engines: {node: '>=6'}
    hasBin: true
    dependencies:
      minimist: 1.2.5

  /jsonfile/4.0.0:
    resolution: {integrity: sha1-h3Gq4HmbZAdrdmQPygWPnBDjPss=}
    optionalDependencies:
      graceful-fs: 4.2.9
    dev: false

  /jsprim/1.4.2:
    resolution: {integrity: sha512-P2bSOMAc/ciLz6DzgjVlGJP9+BrJWu5UDGK70C2iweC5QBIeFf0ZXRvGjEj2uYgrY2MkAAhsSWHDWlFtEroZWw==}
    engines: {node: '>=0.6.0'}
    dependencies:
      assert-plus: 1.0.0
      extsprintf: 1.3.0
      json-schema: 0.4.0
      verror: 1.10.0
    dev: true

  /kuler/2.0.0:
    resolution: {integrity: sha512-Xq9nH7KlWZmXAtodXDDRE7vs6DU1gTU8zYDHDiWLSip45Egwq3plLHzPn27NgvzL2r1LMPC1vdqh98sQxtqj4A==}
    dev: false

  /lcid/1.0.0:
    resolution: {integrity: sha1-MIrMr6C8SDo4Z7S28rlQYlHRuDU=}
    engines: {node: '>=0.10.0'}
    dependencies:
      invert-kv: 1.0.0
    dev: false

  /lcov-parse/1.0.0:
    resolution: {integrity: sha1-6w1GtUER68VhrLTECO+TY73I9+A=}
    hasBin: true
    dev: true

  /leven/2.1.0:
    resolution: {integrity: sha1-wuep93IJTe6dNCAq6KzORoeHVYA=}
    engines: {node: '>=0.10.0'}
    dev: false

  /levn/0.4.1:
    resolution: {integrity: sha512-+bT2uH4E5LGE7h/n3evcS/sQlJXCpIp6ym8OWJ5eV6+67Dsql/LaaT7qJBAt2rzfoa/5QBGBhxDix1dMt2kQKQ==}
    engines: {node: '>= 0.8.0'}
    dependencies:
      prelude-ls: 1.2.1
      type-check: 0.4.0
    dev: true

  /libtap/1.1.4:
    resolution: {integrity: sha512-jM+QyAeRdVs1bJrNpjlu+l8gRdDkAehqls31AwSnqXghVLUP6nbYeU2Xfs2svYS7ZdksvnHvrxCKRBFEz/BCjA==}
    engines: {node: '>=10'}
    dependencies:
      async-hook-domain: 2.0.4
      bind-obj-methods: 3.0.0
      diff: 4.0.2
      function-loop: 2.0.1
      minipass: 3.1.6
      own-or: 1.0.0
      own-or-env: 1.0.2
      signal-exit: 3.0.7
      stack-utils: 2.0.5
      tap-parser: 10.1.0
      tap-yaml: 1.0.0
      tcompare: 5.0.7
      trivial-deferred: 1.0.1
      yapool: 1.0.0
    dev: true

  /listenercount/1.0.1:
    resolution: {integrity: sha1-hMinKrWcRyUyFIDJdeZQg0LnCTc=}
    dev: false

  /locate-path/2.0.0:
    resolution: {integrity: sha1-K1aLJl7slExtnA3pw9u7ygNUzY4=}
    engines: {node: '>=4'}
    dependencies:
      p-locate: 2.0.0
      path-exists: 3.0.0
    dev: true

  /locate-path/5.0.0:
    resolution: {integrity: sha512-t7hw9pI+WvuwNJXwk5zVHpyhIqzg2qTlklJOf0mVxGSbe3Fp2VieZcduNYjaLDoy6p9uGpQEGWG87WpMKlNq8g==}
    engines: {node: '>=8'}
    dependencies:
      p-locate: 4.1.0
    dev: true

  /lodash.defaults/4.2.0:
    resolution: {integrity: sha1-0JF4cW/+pN3p5ft7N/bwgCJ0WAw=}
    dev: false

  /lodash.flatten/4.4.0:
    resolution: {integrity: sha1-8xwiIlqWMtK7+OSt2+8kCqdlph8=}
    dev: false

  /lodash.flattendeep/4.4.0:
    resolution: {integrity: sha1-+wMJF/hqMTTlvJvsDWngAT3f7bI=}
    dev: true

  /lodash.isarguments/3.1.0:
    resolution: {integrity: sha1-L1c9hcaiQon/AGY7SRwdM4/zRYo=}
    dev: false

  /lodash.merge/4.6.2:
    resolution: {integrity: sha512-0KpjqXRVvrYyCsX1swR/XTK0va6VQkQM6MNo7PqW77ByjAhoARA8EfrP1N4+KlKj8YS0ZUCtRT/YUuhyYDujIQ==}
    dev: true

  /lodash.pad/4.5.1:
    resolution: {integrity: sha1-QzCUmoM6fI2iLMIPaibE1Z3runA=}
    dev: false

  /lodash.padend/4.6.1:
    resolution: {integrity: sha1-U8y6BH0G4VjTEfRdpiX05J5vFm4=}
    dev: false

  /lodash.padstart/4.6.1:
    resolution: {integrity: sha1-0uPuv/DZ05rVD1y9G1KnvOa7YRs=}
    dev: false

  /lodash/4.17.21:
    resolution: {integrity: sha512-v2kDEe57lecTulaDIuNTPy3Ry4gLGJ6Z1O3vE1krgXZNrsQ+LFTGHVxVjcXPs17LhbZVGedAJv8XZ1tvj5FvSg==}
    dev: false

  /log-driver/1.2.7:
    resolution: {integrity: sha512-U7KCmLdqsGHBLeWqYlFA0V0Sl6P08EE1ZrmA9cxjUE0WVqT9qnyVDPz1kzpFEP0jdJuFnasWIfSd7fsaNXkpbg==}
    engines: {node: '>=0.8.6'}
    dev: true

  /logform/2.3.2:
    resolution: {integrity: sha512-V6JiPThZzTsbVRspNO6TmHkR99oqYTs8fivMBYQkjZj6rxW92KxtDCPE6IkAk1DNBnYKNkjm4jYBm6JDUcyhOA==}
    dependencies:
      colors: 1.4.0
      fecha: 4.2.1
      ms: 2.1.3
      safe-stable-stringify: 1.1.1
      triple-beam: 1.3.0
    dev: false

  /lru-cache/6.0.0:
    resolution: {integrity: sha512-Jo6dJ04CmSjuznwJSS3pUeWmd/H0ffTlkXXgwZi+eq1UCmqQwCh+eLsYOYCwY991i2Fah4h1BEMCx4qThGbsiA==}
    engines: {node: '>=10'}
    dependencies:
      yallist: 4.0.0

  /make-dir/3.1.0:
    resolution: {integrity: sha512-g3FeP20LNwhALb/6Cz6Dd4F2ngze0jz7tbzrD2wAV+o9FeNHe4rL+yK2md0J/fiSf1sa1ADhXqi5+oVwOM/eGw==}
    engines: {node: '>=8'}
    dependencies:
      semver: 6.3.0
    dev: true

  /make-error/1.3.6:
    resolution: {integrity: sha512-s8UhlNe7vPKomQhC1qFelMokr/Sc3AgNbso3n74mVPA5LTZwkB9NlXf4XPamLxJE8h0gh73rM94xvwRT2CVInw==}
    dev: false

  /media-typer/0.3.0:
    resolution: {integrity: sha1-hxDXrwqmJvj/+hzgAWhUUmMlV0g=}
    engines: {node: '>= 0.6'}

  /memory-pager/1.5.0:
    resolution: {integrity: sha512-ZS4Bp4r/Zoeq6+NLJpP+0Zzm0pR8whtGPf1XExKLJBAczGMnSi3It14OiNCStjQjM6NU1okjQGSxgEZN8eBYKg==}
    dev: false
    optional: true

  /memory-stream/0.0.3:
    resolution: {integrity: sha1-6+jdHDuLw4wOeUHp3dWuvmtN6D8=}
    dependencies:
      readable-stream: 1.0.34
    dev: false

  /merge-descriptors/1.0.1:
    resolution: {integrity: sha1-sAqqVW3YtEVoFQ7J0blT8/kMu2E=}

  /merge2/1.4.1:
    resolution: {integrity: sha512-8q7VEgMJW4J8tcfVPy8g09NcQwZdbwFEqhe/WZkoIzjn/3TGDwtOCYtXGxA3O8tPzpczCCDgv+P2P5y00ZJOOg==}
    engines: {node: '>= 8'}
    dev: true

  /methods/1.1.2:
    resolution: {integrity: sha1-VSmk1nZUE07cxSZmVoNbD4Ua/O4=}
    engines: {node: '>= 0.6'}

  /micromatch/4.0.4:
    resolution: {integrity: sha512-pRmzw/XUcwXGpD9aI9q/0XOwLNygjETJ8y0ao0wdqprrzDa4YnxLcz7fQRZr8voh8V10kGhABbNcHVk5wHgWwg==}
    engines: {node: '>=8.6'}
    dependencies:
      braces: 3.0.2
      picomatch: 2.3.1
    dev: true

  /mime-db/1.51.0:
    resolution: {integrity: sha512-5y8A56jg7XVQx2mbv1lu49NR4dokRnhZYTtL+KGfaa27uq4pSTXkwQkFJl4pkRMyNFz/EtYDSkiiEHx3F7UN6g==}
    engines: {node: '>= 0.6'}

  /mime-types/2.1.34:
    resolution: {integrity: sha512-6cP692WwGIs9XXdOO4++N+7qjqv0rqxxVvJ3VHPh/Sc9mVZcQP+ZGhkKiTvWMQRr2tbHkJP/Yn7Y0npb3ZBs4A==}
    engines: {node: '>= 0.6'}
    dependencies:
      mime-db: 1.51.0

  /mime/1.6.0:
    resolution: {integrity: sha512-x0Vn8spI+wuJ1O6S7gnbaQg8Pxh4NNHb7KSINmEWKiPE4RKOplvijn+NkmYmmRgP68mc70j2EbeTFRsrswaQeg==}
    engines: {node: '>=4'}
    hasBin: true

  /mime/2.6.0:
    resolution: {integrity: sha512-USPkMeET31rOMiarsBNIHZKLGgvKc/LrjofAnBlOttf5ajRvqiRA8QsenbcooctK6d6Ts6aqZXBA+XbkKthiQg==}
    engines: {node: '>=4.0.0'}
    hasBin: true
    dev: true

  /minimatch/3.0.5:
    resolution: {integrity: sha512-tUpxzX0VAzJHjLu0xUfFv1gwVp9ba3IOuRAVH2EGuRW8a5emA2FlACLqiT/lDVtS1W+TGNwqz3sWaNyLgDJWuw==}
    dependencies:
      brace-expansion: 1.1.11

  /minimist/1.2.5:
    resolution: {integrity: sha512-FM9nNUYrRBAELZQT3xeZQ7fmMOBg6nWNmJKTcgsJeaLstP/UODVpGsr5OhXhhXg6f+qtJ8uiZ+PUxkDWcgIXLw==}

  /minipass/2.9.0:
    resolution: {integrity: sha512-wxfUjg9WebH+CUDX/CdbRlh5SmfZiy/hpkxaRI16Y9W56Pa75sWgd/rvFilSgrauD9NyFymP/+JFV3KwzIsJeg==}
    dependencies:
      safe-buffer: 5.2.1
      yallist: 3.1.1
    dev: false

  /minipass/3.1.6:
    resolution: {integrity: sha512-rty5kpw9/z8SX9dmxblFA6edItUmwJgMeYDZRrwlIVN27i8gysGbznJwUggw2V/FVqFSDdWy040ZPS811DYAqQ==}
    engines: {node: '>=8'}
    dependencies:
      yallist: 4.0.0

  /minizlib/1.3.3:
    resolution: {integrity: sha512-6ZYMOEnmVsdCeTJVE0W9ZD+pVnE8h9Hma/iOwwRDsdQoePpoX56/8B6z3P9VNwppJuBKNRuFDRNRqRWexT9G9Q==}
    dependencies:
      minipass: 2.9.0
    dev: false

  /minizlib/2.1.2:
    resolution: {integrity: sha512-bAxsR8BVfj60DWXHE3u30oHzfl4G7khkSuPW+qvpd7jFRHm7dLxOjUk1EHACJ/hxLY8phGJ0YhYHZo7jil7Qdg==}
    engines: {node: '>= 8'}
    dependencies:
      minipass: 3.1.6
      yallist: 4.0.0
    dev: false

  /mkdirp/0.5.5:
    resolution: {integrity: sha512-NKmAlESf6jMGym1++R0Ra7wvhV+wFW63FaSOFPwRahvea0gMUcGUhVeAg/0BC0wiv9ih5NYPB1Wn1UEI1/L+xQ==}
    hasBin: true
    dependencies:
      minimist: 1.2.5
    dev: false

  /mkdirp/1.0.4:
    resolution: {integrity: sha512-vVqVZQyf3WLx2Shd0qJ9xuvqgAyKPLAiqITEtqW0oIUjzo3PePDd6fW9iFz30ef7Ysp/oiWqbhszeGWW2T6Gzw==}
    engines: {node: '>=10'}
    hasBin: true

  /moment-timezone/0.5.34:
    resolution: {integrity: sha512-3zAEHh2hKUs3EXLESx/wsgw6IQdusOT8Bxm3D9UrHPQR7zlMmzwybC8zHEM1tQ4LJwP7fcxrWr8tuBg05fFCbg==}
    dependencies:
      moment: 2.29.1
    dev: false

  /moment/2.29.1:
    resolution: {integrity: sha512-kHmoybcPV8Sqy59DwNDY3Jefr64lK/by/da0ViFcuA4DH0vQg5Q6Ze5VimxkfQNSC+Mls/Kx53s7TjP1RhFEDQ==}
    dev: false

  /mongodb/3.6.3:
    resolution: {integrity: sha512-rOZuR0QkodZiM+UbQE5kDsJykBqWi0CL4Ec2i1nrGrUI3KO11r6Fbxskqmq3JK2NH7aW4dcccBuUujAP0ERl5w==}
    engines: {node: '>=4'}
    peerDependencies:
      aws4: '*'
      bson-ext: '*'
      kerberos: '*'
      mongodb-client-encryption: '*'
      mongodb-extjson: '*'
      snappy: '*'
    peerDependenciesMeta:
      aws4:
        optional: true
      bson-ext:
        optional: true
      kerberos:
        optional: true
      mongodb-client-encryption:
        optional: true
      mongodb-extjson:
        optional: true
      snappy:
        optional: true
    dependencies:
      bl: 2.2.1
      bson: 1.1.6
      denque: 1.5.1
      require_optional: 1.0.1
      safe-buffer: 5.2.1
    optionalDependencies:
      saslprep: 1.0.3
    dev: false

  /monk-middleware-cast-ids/0.2.1:
    resolution: {integrity: sha1-QMQOWmyzPM7cKJIglDJ17ohhxSk=}
    dev: false

  /monk-middleware-fields/0.2.0:
    resolution: {integrity: sha1-/2N6819ZSIecyyvhWpE2CRG+psE=}
    dev: false

  /monk-middleware-handle-callback/0.2.2:
    resolution: {integrity: sha512-5hBynb7asZ2uw9XVze7C3XH0zXT51yFDvYydk/5HnWWzh2NLglDSiKDcX0yLKPHzFgiq+5Z4Laq5fFVnFsmm8w==}
    dev: false

  /monk-middleware-options/0.2.1:
    resolution: {integrity: sha1-WNrhxRjUZjbr3/UG+t/Hc7tEKIY=}
    dev: false

  /monk-middleware-query/0.2.0:
    resolution: {integrity: sha1-qSbGd9SlYgxiFRsKVtDAwVFnWHQ=}
    dev: false

  /monk-middleware-wait-for-connection/0.2.0:
    resolution: {integrity: sha1-MSlY0w5Yi1fQl1TdfJe0hDMWg1o=}
    dev: false

  /monk/7.3.4:
    resolution: {integrity: sha512-PkPNiElwroVyKQj01usyziOvwiKYBUVSq7YU1FB4KFr0J3v0GeXW0TebYsLR4u33WB8JGqPiAcuzDspfdujqQg==}
    dependencies:
      '@types/mongodb': 3.6.20
      debug: 4.3.3
      mongodb: 3.6.3
      monk-middleware-cast-ids: 0.2.1
      monk-middleware-fields: 0.2.0
      monk-middleware-handle-callback: 0.2.2
      monk-middleware-options: 0.2.1
      monk-middleware-query: 0.2.0
      monk-middleware-wait-for-connection: 0.2.0
      object-assign: 4.1.1
    transitivePeerDependencies:
      - aws4
      - bson-ext
      - kerberos
      - mongodb-client-encryption
      - mongodb-extjson
      - snappy
      - supports-color
    dev: false

  /mqtt-packet/6.10.0:
    resolution: {integrity: sha512-ja8+mFKIHdB1Tpl6vac+sktqy3gA8t9Mduom1BA75cI+R9AHnZOiaBQwpGiWnaVJLDGRdNhQmFaAqd7tkKSMGA==}
    dependencies:
      bl: 4.1.0
      debug: 4.3.3
      process-nextick-args: 2.0.1
    transitivePeerDependencies:
      - supports-color
    dev: false

  /mqtt/4.3.4:
    resolution: {integrity: sha512-yAVDfVHz3Cjn6K68z54mf7fTni/AWsPhiEsRwZSvet2wO47R6NFUn2psWxYIph2JxWtL3ZKa/da8pjJKSaXPdQ==}
    engines: {node: '>=10.0.0'}
    hasBin: true
    dependencies:
      commist: 1.1.0
      concat-stream: 2.0.0
      debug: 4.3.3
      duplexify: 4.1.2
      help-me: 3.0.0
      inherits: 2.0.4
      lru-cache: 6.0.0
      minimist: 1.2.5
      mqtt-packet: 6.10.0
      number-allocator: 1.0.9
      pump: 3.0.0
      readable-stream: 3.6.0
      reinterval: 1.1.0
      rfdc: 1.3.0
      split2: 3.2.2
      ws: 7.5.6
      xtend: 4.0.2
    transitivePeerDependencies:
      - bufferutil
      - supports-color
      - utf-8-validate
    dev: false

  /ms/2.0.0:
    resolution: {integrity: sha1-VgiurfwAvmwpAd9fmGF4jeDVl8g=}

  /ms/2.1.2:
    resolution: {integrity: sha512-sGkPx+VjMtmA6MX27oA4FBFELFCZZ4S4XqeGOXCv68tT+jb3vk/RyaKWP0PTKyWtmLSM0b+adUTEvbs1PEaH2w==}

  /ms/2.1.3:
    resolution: {integrity: sha512-6FlzubTLZG3J2a/NVCAleEhjzq5oxgHyaCU9yYXvcLsvoVaHJq/s5xXI6/XXP6tz7R9xAOtHnSO/tXtF3WRTlA==}

  /msgpackr-extract/1.0.16:
    resolution: {integrity: sha512-fxdRfQUxPrL/TizyfYfMn09dK58e+d65bRD/fcaVH4052vj30QOzzqxcQIS7B0NsqlypEQ/6Du3QmP2DhWFfCA==}
    requiresBuild: true
    dependencies:
      nan: 2.15.0
      node-gyp-build: 4.3.0
    dev: false
    optional: true

  /msgpackr/1.5.4:
    resolution: {integrity: sha512-Z7w5Jg+2Q9z9gJxeM68d7tSuWZZGnFIRhZnyqcZCa/1dKkhOCNvR1TUV3zzJ3+vj78vlwKRzUgVDlW4jiSOeDA==}
    optionalDependencies:
      msgpackr-extract: 1.0.16
    dev: false

  /multer/1.4.4:
    resolution: {integrity: sha512-2wY2+xD4udX612aMqMcB8Ws2Voq6NIUPEtD1be6m411T4uDH/VtL9i//xvcyFlTVfRdaBsk7hV5tgrGQqhuBiw==}
    engines: {node: '>= 0.10.0'}
    dependencies:
      append-field: 1.0.0
      busboy: 0.2.14
      concat-stream: 1.6.2
      mkdirp: 0.5.5
      object-assign: 4.1.1
      on-finished: 2.3.0
      type-is: 1.6.18
      xtend: 4.0.2
    dev: false

  /mv/2.1.1:
    resolution: {integrity: sha1-rmzg1vbV4KT32JN5jQPB6pVZtqI=}
    engines: {node: '>=0.8.0'}
    requiresBuild: true
    dependencies:
      mkdirp: 0.5.5
      ncp: 2.0.0
      rimraf: 2.4.5
    dev: false
    optional: true

  /nan/2.15.0:
    resolution: {integrity: sha512-8ZtvEnA2c5aYCZYd1cvgdnU6cqwixRoYg70xPLWUws5ORTa/lnw+u4amixRS/Ac5U5mQVgp9pnlSUnbNWFaWZQ==}
    dev: false
    optional: true

  /natural-compare/1.4.0:
    resolution: {integrity: sha1-Sr6/7tdUHywnrPspvbvRXI1bpPc=}
    dev: true

  /ncp/2.0.0:
    resolution: {integrity: sha1-GVoh1sRuNh0vsSgbo4uR6d9727M=}
    hasBin: true
    dev: false
    optional: true

  /negotiator/0.6.3:
    resolution: {integrity: sha512-+EUsqGPLsM+j/zdChZjsnX51g4XrHFOIXwfnCVPGlQk/k5giakcKsuxCObBRu6DSm9opw/O6slWbJdghQM4bBg==}
    engines: {node: '>= 0.6'}

  /node-cache/5.1.2:
    resolution: {integrity: sha512-t1QzWwnk4sjLWaQAS8CHgOJ+RAfmHpxFWmc36IWTiWHQfs0w5JDMBS1b1ZxQteo0vVVuWJvIUKHDkkeK7vIGCg==}
    engines: {node: '>= 8.0.0'}
    dependencies:
      clone: 2.1.2
    dev: false

  /node-fetch/2.6.7:
    resolution: {integrity: sha512-ZjMPFEfVx5j+y2yF35Kzx5sF7kDzxuDj6ziH4FFbOp87zKDZNx8yExJIb05OGF4Nlt9IHFIMBkRl41VdvcNdbQ==}
    engines: {node: 4.x || >=6.0.0}
    peerDependencies:
      encoding: ^0.1.0
    peerDependenciesMeta:
      encoding:
        optional: true
    dependencies:
      whatwg-url: 5.0.0
    dev: false

  /node-gyp-build/4.3.0:
    resolution: {integrity: sha512-iWjXZvmboq0ja1pUGULQBexmxq8CV4xBhX7VDOTbL7ZR4FOowwY/VOtRxBN/yKxmdGoIp4j5ysNT4u3S2pDQ3Q==}
    hasBin: true
    dev: false
    optional: true

  /node-html-parser/5.3.3:
    resolution: {integrity: sha512-ncg1033CaX9UexbyA7e1N0aAoAYRDiV8jkTvzEnfd1GDvzFdrsXLzR4p4ik8mwLgnaKP/jyUFWDy9q3jvRT2Jw==}
    dependencies:
      css-select: 4.3.0
      he: 1.2.0
    dev: false

  /node-mocks-http/1.11.0:
    resolution: {integrity: sha512-jS/WzSOcKbOeGrcgKbenZeNhxUNnP36Yw11+hL4TTxQXErGfqYZ+MaYNNvhaTiGIJlzNSqgQkk9j8dSu1YWSuw==}
    engines: {node: '>=0.6'}
    dependencies:
      accepts: 1.3.8
      content-disposition: 0.5.4
      depd: 1.1.2
      fresh: 0.5.2
      merge-descriptors: 1.0.1
      methods: 1.1.2
      mime: 1.6.0
      parseurl: 1.3.3
      range-parser: 1.2.1
      type-is: 1.6.18
    dev: true

  /node-preload/0.2.1:
    resolution: {integrity: sha512-RM5oyBy45cLEoHqCeh+MNuFAxO0vTFBLskvQbOKnEE7YTTSN4tbN8QWDIPQ6L+WvKsB/qLEGpYe2ZZ9d4W9OIQ==}
    engines: {node: '>=8'}
    dependencies:
      process-on-spawn: 1.0.0
    dev: true

  /node-releases/2.0.1:
    resolution: {integrity: sha512-CqyzN6z7Q6aMeF/ktcMVTzhAHCEpf8SOarwpzpf8pNBY2k5/oM34UHldUwp8VKI7uxct2HxSRdJjBaZeESzcxA==}
    dev: true

  /nodemailer/6.7.2:
    resolution: {integrity: sha512-Dz7zVwlef4k5R71fdmxwR8Q39fiboGbu3xgswkzGwczUfjp873rVxt1O46+Fh0j1ORnAC6L9+heI8uUpO6DT7Q==}
    engines: {node: '>=6.0.0'}
    dev: false

  /normalize-path/3.0.0:
    resolution: {integrity: sha512-6eZs5Ls3WtCisHWp9S2GUy8dqkpGi4BVSz3GaqiE6ezub0512ESztXUwUB6C6IKbQkY2Pnb/mD4WYojCRwcwLA==}
    engines: {node: '>=0.10.0'}
    dev: true

  /npmlog/1.2.1:
    resolution: {integrity: sha1-KOe+YZYJtT960d0wChDWTXFiaLY=}
    dependencies:
      ansi: 0.3.1
      are-we-there-yet: 1.0.6
      gauge: 1.2.7
    dev: false

  /nth-check/2.0.1:
    resolution: {integrity: sha512-it1vE95zF6dTT9lBsYbxvqh0Soy4SPowchj0UBGj/V6cTPnXXtQOPUbhZ6CmGzAD/rW22LQK6E96pcdJXk4A4w==}
    dependencies:
      boolbase: 1.0.0
    dev: false

  /number-allocator/1.0.9:
    resolution: {integrity: sha512-sIIF0dZKMs3roPUD7rLreH8H3x47QKV9dHZ+PeSnH24gL0CxKxz/823woGZC0hLBSb2Ar/rOOeHiNbnPBum/Mw==}
    dependencies:
      debug: 4.3.3
      js-sdsl: 2.1.4
    transitivePeerDependencies:
      - supports-color
    dev: false

  /number-is-nan/1.0.1:
    resolution: {integrity: sha1-CXtgK1NCKlIsGvuHkDGDNpQaAR0=}
    engines: {node: '>=0.10.0'}
    dev: false

  /nyc/15.1.0:
    resolution: {integrity: sha512-jMW04n9SxKdKi1ZMGhvUTHBN0EICCRkHemEoE5jm6mTYcqcdas0ATzgUgejlQUHMvpnOZqGB5Xxsv9KxJW1j8A==}
    engines: {node: '>=8.9'}
    hasBin: true
    dependencies:
      '@istanbuljs/load-nyc-config': 1.1.0
      '@istanbuljs/schema': 0.1.3
      caching-transform: 4.0.0
      convert-source-map: 1.8.0
      decamelize: 1.2.0
      find-cache-dir: 3.3.2
      find-up: 4.1.0
      foreground-child: 2.0.0
      get-package-type: 0.1.0
      glob: 7.2.0
      istanbul-lib-coverage: 3.2.0
      istanbul-lib-hook: 3.0.0
      istanbul-lib-instrument: 4.0.3
      istanbul-lib-processinfo: 2.0.2
      istanbul-lib-report: 3.0.0
      istanbul-lib-source-maps: 4.0.1
      istanbul-reports: 3.1.4
      make-dir: 3.1.0
      node-preload: 0.2.1
      p-map: 3.0.0
      process-on-spawn: 1.0.0
      resolve-from: 5.0.0
      rimraf: 3.0.2
      signal-exit: 3.0.7
      spawn-wrap: 2.0.0
      test-exclude: 6.0.0
      yargs: 15.4.1
    transitivePeerDependencies:
      - supports-color
    dev: true

  /oauth-sign/0.9.0:
    resolution: {integrity: sha512-fexhUFFPTGV8ybAtSIGbV6gOkSv8UtRbDBnAyLQw4QPKkgNlsH2ByPGtMUqdWkos6YCRmAqViwgZrJc/mRDzZQ==}
    dev: true

  /object-assign/4.1.1:
    resolution: {integrity: sha1-IQmtx5ZYh8/AXLvUQsrIv7s2CGM=}
    engines: {node: '>=0.10.0'}
    dev: false

  /object-hash/2.2.0:
    resolution: {integrity: sha512-gScRMn0bS5fH+IuwyIFgnh9zBdo4DV+6GhygmWM9HyNJSgS0hScp1f5vjtm7oIIOiT9trXrShAkLFSc2IqKNgw==}
    engines: {node: '>= 6'}
    dev: false

  /object-inspect/1.12.0:
    resolution: {integrity: sha512-Ho2z80bVIvJloH+YzRmpZVQe87+qASmBUKZDWgx9cu+KDrX2ZDH/3tMy+gXbZETVGs2M8YdxObOh7XAtim9Y0g==}
    dev: true

  /object-keys/1.1.1:
    resolution: {integrity: sha512-NuAESUOUMrlIXOfHKzD6bpPu3tYt3xvjNdRIQ+FeT0lNb4K8WR70CaDxhuNguS2XG+GjkyMwOzsN5ZktImfhLA==}
    engines: {node: '>= 0.4'}

  /object.assign/4.1.2:
    resolution: {integrity: sha512-ixT2L5THXsApyiUPYKmW+2EHpXXe5Ii3M+f4e+aJFAHao5amFRW6J0OO6c/LU8Be47utCx2GL89hxGB6XSmKuQ==}
    engines: {node: '>= 0.4'}
    dependencies:
      call-bind: 1.0.2
      define-properties: 1.1.3
      has-symbols: 1.0.2
      object-keys: 1.1.1
    dev: true

  /object.values/1.1.5:
    resolution: {integrity: sha512-QUZRW0ilQ3PnPpbNtgdNV1PDbEqLIiSFB3l+EnGtBQ/8SUTLj1PZwtQHABZtLgwpJZTSZhuGLOGk57Drx2IvYg==}
    engines: {node: '>= 0.4'}
    dependencies:
      call-bind: 1.0.2
      define-properties: 1.1.3
      es-abstract: 1.19.1
    dev: true

  /on-finished/2.3.0:
    resolution: {integrity: sha1-IPEzZIGwg811M3mSoWlxqi2QaUc=}
    engines: {node: '>= 0.8'}
    dependencies:
      ee-first: 1.1.1
    dev: false

  /on-headers/1.0.2:
    resolution: {integrity: sha512-pZAE+FJLoyITytdqK0U5s+FIpjN0JP3OzFi/u8Rx+EV5/W+JTWGXG8xFzevE7AjBfDqHv/8vL8qQsIhHnqRkrA==}
    engines: {node: '>= 0.8'}
    dev: false

  /once/1.4.0:
    resolution: {integrity: sha1-WDsap3WWHUsROsF9nFC6753Xa9E=}
    dependencies:
      wrappy: 1.0.2

  /one-time/1.0.0:
    resolution: {integrity: sha512-5DXOiRKwuSEcQ/l0kGCF6Q3jcADFv5tSmRaJck/OqkVFcOzutB134KRSfF0xDrL39MNnqxbHBbUUcjZIhTgb2g==}
    dependencies:
      fn.name: 1.1.0
    dev: false

  /opener/1.5.2:
    resolution: {integrity: sha512-ur5UIdyw5Y7yEj9wLzhqXiy6GZ3Mwx0yGI+5sMn2r0N0v3cKJvUmFH5yPP+WXh9e0xfyzyJX95D8l088DNFj7A==}
    hasBin: true
    dev: true

  /optionator/0.9.1:
    resolution: {integrity: sha512-74RlY5FCnhq4jRxVUPKDaRwrVNXMqsGsiW6AJw4XK8hmtm10wC0ypZBLw5IIp85NZMr91+qd1RvvENwg7jjRFw==}
    engines: {node: '>= 0.8.0'}
    dependencies:
      deep-is: 0.1.4
      fast-levenshtein: 2.0.6
      levn: 0.4.1
      prelude-ls: 1.2.1
      type-check: 0.4.0
      word-wrap: 1.2.3
    dev: true

  /os-locale/1.4.0:
    resolution: {integrity: sha1-IPnxeuKe00XoveWDsT0gCYA8FNk=}
    engines: {node: '>=0.10.0'}
    dependencies:
      lcid: 1.0.0
    dev: false

  /own-or-env/1.0.2:
    resolution: {integrity: sha512-NQ7v0fliWtK7Lkb+WdFqe6ky9XAzYmlkXthQrBbzlYbmFKoAYbDDcwmOm6q8kOuwSRXW8bdL5ORksploUJmWgw==}
    dependencies:
      own-or: 1.0.0
    dev: true

  /own-or/1.0.0:
    resolution: {integrity: sha1-Tod/vtqaLsgAD7wLyuOWRe6L+Nw=}
    dev: true

  /p-limit/1.3.0:
    resolution: {integrity: sha512-vvcXsLAJ9Dr5rQOPk7toZQZJApBl2K4J6dANSsEuh6QI41JYcsS/qhTGa9ErIUUgK3WNQoJYvylxvjqmiqEA9Q==}
    engines: {node: '>=4'}
    dependencies:
      p-try: 1.0.0
    dev: true

  /p-limit/2.3.0:
    resolution: {integrity: sha512-//88mFWSJx8lxCzwdAABTJL2MyWB12+eIY7MDL2SqLmAkeKU9qxRvWuSyTjm3FUmpBEMuFfckAIqEaVGUDxb6w==}
    engines: {node: '>=6'}
    dependencies:
      p-try: 2.2.0
    dev: true

  /p-locate/2.0.0:
    resolution: {integrity: sha1-IKAQOyIqcMj9OcwuWAaA893l7EM=}
    engines: {node: '>=4'}
    dependencies:
      p-limit: 1.3.0
    dev: true

  /p-locate/4.1.0:
    resolution: {integrity: sha512-R79ZZ/0wAxKGu3oYMlz8jy/kbhsNrS7SKZ7PxEHBgJ5+F2mtFW2fK2cOtBh1cHYkQsbzFV7I+EoRKe6Yt0oK7A==}
    engines: {node: '>=8'}
    dependencies:
      p-limit: 2.3.0
    dev: true

  /p-map/2.1.0:
    resolution: {integrity: sha512-y3b8Kpd8OAN444hxfBbFfj1FY/RjtTd8tzYwhUqNYXx0fXx2iX4maP4Qr6qhIKbQXI02wTLAda4fYUbDagTUFw==}
    engines: {node: '>=6'}
    dev: false

  /p-map/3.0.0:
    resolution: {integrity: sha512-d3qXVTF/s+W+CdJ5A29wywV2n8CQQYahlgz2bFiA+4eVNJbHJodPZ+/gXwPGh0bOqA+j8S+6+ckmvLGPk1QpxQ==}
    engines: {node: '>=8'}
    dependencies:
      aggregate-error: 3.1.0
    dev: true

  /p-try/1.0.0:
    resolution: {integrity: sha1-y8ec26+P1CKOE/Yh8rGiN8GyB7M=}
    engines: {node: '>=4'}
    dev: true

  /p-try/2.2.0:
    resolution: {integrity: sha512-R4nPAVTAU0B9D35/Gk3uJf/7XYbQcyohSKdvAxIRSNghFl4e71hVoGnBNQz9cWaXxO2I10KTC+3jMdvvoKw6dQ==}
    engines: {node: '>=6'}
    dev: true

  /package-hash/4.0.0:
    resolution: {integrity: sha512-whdkPIooSu/bASggZ96BWVvZTRMOFxnyUG5PnTSGKoJE2gd5mbVNmR2Nj20QFzxYYgAXpoqC+AiXzl+UMRh7zQ==}
    engines: {node: '>=8'}
    dependencies:
      graceful-fs: 4.2.9
      hasha: 5.2.2
      lodash.flattendeep: 4.4.0
      release-zalgo: 1.0.0
    dev: true

  /parent-module/1.0.1:
    resolution: {integrity: sha512-GQ2EWRpQV8/o+Aw8YqtfZZPfNRWZYkbidE9k5rpl/hC3vtHHBfGm2Ifi6qWV+coDGkrUKZAxE3Lot5kcsRlh+g==}
    engines: {node: '>=6'}
    dependencies:
      callsites: 3.1.0
    dev: true

  /parseurl/1.3.3:
    resolution: {integrity: sha512-CiyeOxFT/JZyN5m0z9PfXw4SCBJ6Sygz1Dpl0wqjlhDEGGBP1GnsUVEL0p63hoG1fcj3fHynXi9NYO4nWOL+qQ==}
    engines: {node: '>= 0.8'}

  /path-exists/3.0.0:
    resolution: {integrity: sha1-zg6+ql94yxiSXqfYENe1mwEP1RU=}
    engines: {node: '>=4'}
    dev: true

  /path-exists/4.0.0:
    resolution: {integrity: sha512-ak9Qy5Q7jYb2Wwcey5Fpvg2KoAc/ZIhLSLOSBmRmygPsGwkVVt0fZa0qrtMz+m6tJTAHfZQ8FnmB4MG4LWy7/w==}
    engines: {node: '>=8'}
    dev: true

  /path-is-absolute/1.0.1:
    resolution: {integrity: sha1-F0uSaHNVNP+8es5r9TpanhtcX18=}
    engines: {node: '>=0.10.0'}

  /path-key/3.1.1:
    resolution: {integrity: sha512-ojmeN0qd+y0jszEtoY48r0Peq5dwMEkIlCOu6Q5f41lfkswXuKtYrhgoTpLnyIcHm24Uhqx+5Tqm2InSwLhE6Q==}
    engines: {node: '>=8'}
    dev: true

  /path-parse/1.0.7:
    resolution: {integrity: sha512-LDJzPVEEEPR+y48z93A0Ed0yXb8pAByGWo/k5YYdYgpY2/2EsOsksJrq7lOHxryrVOn1ejG6oAp8ahvOIQD8sw==}
    dev: true

  /path-to-regexp/0.1.7:
    resolution: {integrity: sha1-32BBeABfUi8V60SQ5yR6G/qmf4w=}
    dev: false

  /path-type/4.0.0:
    resolution: {integrity: sha512-gDKb8aZMDeD/tZWs9P6+q0J9Mwkdl6xMV8TjnGP3qJVJ06bdMgkbBlLU8IdfOsIsFz2BW1rNVT3XuNEl8zPAvw==}
    engines: {node: '>=8'}
    dev: true

  /performance-now/2.1.0:
    resolution: {integrity: sha1-Ywn04OX6kT7BxpMHrjZLSzd8nns=}
    dev: true

  /picocolors/1.0.0:
    resolution: {integrity: sha512-1fygroTLlHu66zi26VoTDv8yRgm0Fccecssto+MhsZ0D/DGW2sm8E8AjW7NU5VVTRt5GxbeZ5qBuJr+HyLYkjQ==}
    dev: true

  /picomatch/2.3.1:
    resolution: {integrity: sha512-JU3teHTNjmE2VCGFzuY8EXzCDVwEqB2a8fsIvwaStHhAWJEeVd1o1QD80CU6+ZdEXXSLbSsuLwJjkCBWqRQUVA==}
    engines: {node: '>=8.6'}
    dev: true

  /pkg-dir/4.2.0:
    resolution: {integrity: sha512-HRDzbaKjC+AOWVXxAU/x54COGeIv9eb+6CkDSQoNTt4XyWoIJvuPsXizxu/Fr23EiekbtZwmh1IcIG/l/a10GQ==}
    engines: {node: '>=8'}
    dependencies:
      find-up: 4.1.0
    dev: true

  /prelude-ls/1.2.1:
    resolution: {integrity: sha512-vkcDPrRZo1QZLbn5RLGPpg/WmIQ65qoWWhcGKf/b5eplkkarX0m9z8ppCat4mlOqUsWpyNuYgO3VRyrYHSzX5g==}
    engines: {node: '>= 0.8.0'}
    dev: true

  /prettier-linter-helpers/1.0.0:
    resolution: {integrity: sha512-GbK2cP9nraSSUF9N2XwUwqfzlAFlMNYYl+ShE/V+H8a9uNl/oUqB1w2EL54Jh0OlyRSd8RfWYJ3coVS4TROP2w==}
    engines: {node: '>=6.0.0'}
    dependencies:
      fast-diff: 1.2.0
    dev: true

  /prettier/2.5.1:
    resolution: {integrity: sha512-vBZcPRUR5MZJwoyi3ZoyQlc1rXeEck8KgeC9AwwOn+exuxLxq5toTRDTSaVrXHxelDMHy9zlicw8u66yxoSUFg==}
    engines: {node: '>=10.13.0'}
    hasBin: true
    dev: true

  /process-nextick-args/1.0.7:
    resolution: {integrity: sha1-FQ4gt1ZZCtP5EJPyWk8q2L/zC6M=}
    dev: false

  /process-nextick-args/2.0.1:
    resolution: {integrity: sha512-3ouUOpQhtgrbOa17J7+uxOTpITYWaGP7/AhoR3+A+/1e9skrzelGi/dXzEYyvbxubEF6Wn2ypscTKiKJFFn1ag==}
    dev: false

  /process-on-spawn/1.0.0:
    resolution: {integrity: sha512-1WsPDsUSMmZH5LeMLegqkPDrsGgsWwk1Exipy2hvB0o/F0ASzbpIctSCcZIK1ykJvtTJULEH+20WOFjMvGnCTg==}
    engines: {node: '>=8'}
    dependencies:
      fromentries: 1.3.2
    dev: true

  /proxy-addr/2.0.7:
    resolution: {integrity: sha512-llQsMLSUDUPT44jdrU/O37qlnifitDP+ZwrmmZcoSKyLKvtZxpyV0n2/bD/N4tBAAZ/gJEdZU7KMraoK1+XYAg==}
    engines: {node: '>= 0.10'}
    dependencies:
      forwarded: 0.2.0
      ipaddr.js: 1.9.1
    dev: false

  /prudence/0.9.7:
    resolution: {integrity: sha512-7214GHTBThBI/PGlKWXUSJ++ca0ld54VpF4k98U1EDAFXai5mnvWbb4speVOnWkilqfN25x8biWUAj4gHNu5Og==}
    dev: false

  /psl/1.8.0:
    resolution: {integrity: sha512-RIdOzyoavK+hA18OGGWDqUTsCLhtA7IcZ/6NCs4fFJaHBDab+pDDmDIByWFRQJq2Cd7r1OoQxBGKOaztq+hjIQ==}
    dev: true

  /pump/3.0.0:
    resolution: {integrity: sha512-LwZy+p3SFs1Pytd/jYct4wpv49HiYCqd9Rlc5ZVdk0V+8Yzv6jR5Blk3TRmPL1ft69TxP0IMZGJ+WPFU2BFhww==}
    dependencies:
      end-of-stream: 1.4.4
      once: 1.4.0
    dev: false

  /punycode/2.1.1:
    resolution: {integrity: sha512-XRsRjdf+j5ml+y/6GKHPZbrF/8p2Yga0JPtdqTIY2Xe5ohJPD9saDJJLPvp9+NSBprVvevdXZybnj2cv8OEd0A==}
    engines: {node: '>=6'}
    dev: true

  /qs/6.10.3:
    resolution: {integrity: sha512-wr7M2E0OFRfIfJZjKGieI8lBKb7fRCH4Fv5KNPEs7gJ8jadvotdsS08PzOKR7opXhZ/Xkjtt3WF9g38drmyRqQ==}
    engines: {node: '>=0.6'}
    dependencies:
      side-channel: 1.0.4
    dev: true

  /qs/6.5.3:
    resolution: {integrity: sha512-qxXIEh4pCGfHICj1mAJQ2/2XVZkjCDTcEgfoSQxc/fYivUZxTkk7L3bDBJSoNrEzXI17oUO5Dp07ktqE5KzczA==}
    engines: {node: '>=0.6'}
    dev: true

  /qs/6.9.3:
    resolution: {integrity: sha512-EbZYNarm6138UKKq46tdx08Yo/q9ZhFoAXAI1meAFd2GtbRDhbZY2WQSICskT0c5q99aFzLG1D4nvTk9tqfXIw==}
    engines: {node: '>=0.6'}
    dev: true

  /qs/6.9.6:
    resolution: {integrity: sha512-TIRk4aqYLNoJUbd+g2lEdz5kLWIuTMRagAXxl78Q0RiVjAOugHmeKNGdd3cwo/ktpf9aL9epCfFqWDEKysUlLQ==}
    engines: {node: '>=0.6'}
    dev: false

  /queue-microtask/1.2.3:
    resolution: {integrity: sha512-NuaNSa6flKT5JaSYQzJok04JzTL1CA6aGhv5rfLW3PgqA+M2ChpZQnAC8h8i4ZFkBS8X5RqkDBHA7r4hej3K9A==}
    dev: true

  /random-bytes/1.0.0:
    resolution: {integrity: sha1-T2ih3Arli9P7lYSMMDJNt11kNgs=}
    engines: {node: '>= 0.8'}
    dev: false

  /range-parser/1.2.1:
    resolution: {integrity: sha512-Hrgsx+orqoygnmhFbKaHE6c296J+HTAQXoxEF6gNupROmmGJRoyzfG3ccAveqCBrwr/2yxQ5BVd/GTl5agOwSg==}
    engines: {node: '>= 0.6'}

  /rate-limit-redis/2.1.0:
    resolution: {integrity: sha512-6SAsTCzY0v6UCIKLOLLYqR2XzFmgdtF7jWXlSPq2FrNIZk8tZ7xwBvyGW7GFMCe5I4S9lYNdrSJ9E84rz3/CpA==}
    dependencies:
      defaults: 1.0.3
      redis: 3.1.2
    dev: false

  /raw-body/2.4.2:
    resolution: {integrity: sha512-RPMAFUJP19WIet/99ngh6Iv8fzAbqum4Li7AD6DtGaW2RpMB/11xDoalPiJMTbu6I3hkbMVkATvZrqb9EEqeeQ==}
    engines: {node: '>= 0.8'}
    dependencies:
      bytes: 3.1.1
      http-errors: 1.8.1
      iconv-lite: 0.4.24
      unpipe: 1.0.0
    dev: false

  /rc/1.2.8:
    resolution: {integrity: sha512-y3bGgqKj3QBdxLbLkomlohkvsA8gdAiUQlSBJnBhfn+BPxg4bc62d8TcBW15wavDfgexCgccckhcZvywyQYPOw==}
    hasBin: true
    dependencies:
      deep-extend: 0.6.0
      ini: 1.3.8
      minimist: 1.2.5
      strip-json-comments: 2.0.1
    dev: false

  /readable-stream/1.0.34:
    resolution: {integrity: sha1-Elgg40vIQtLyqq+v5MKRbuMsFXw=}
    dependencies:
      core-util-is: 1.0.3
      inherits: 2.0.4
      isarray: 0.0.1
      string_decoder: 0.10.31
    dev: false

  /readable-stream/1.1.14:
    resolution: {integrity: sha1-fPTFTvZI44EwhMY23SB54WbAgdk=}
    dependencies:
      core-util-is: 1.0.3
      inherits: 2.0.4
      isarray: 0.0.1
      string_decoder: 0.10.31
    dev: false

  /readable-stream/2.1.5:
    resolution: {integrity: sha1-ZvqLcg4UOLNkaB8q0aY8YYRIydA=}
    dependencies:
      buffer-shims: 1.0.0
      core-util-is: 1.0.3
      inherits: 2.0.4
      isarray: 1.0.0
      process-nextick-args: 1.0.7
      string_decoder: 0.10.31
      util-deprecate: 1.0.2
    dev: false

  /readable-stream/2.3.7:
    resolution: {integrity: sha512-Ebho8K4jIbHAxnuxi7o42OrZgF/ZTNcsZj6nRKyUmkhLFq8CHItp/fy6hQZuZmP/n3yZ9VBUbp4zz/mX8hmYPw==}
    dependencies:
      core-util-is: 1.0.3
      inherits: 2.0.4
      isarray: 1.0.0
      process-nextick-args: 2.0.1
      safe-buffer: 5.1.2
      string_decoder: 1.1.1
      util-deprecate: 1.0.2
    dev: false

  /readable-stream/3.6.0:
    resolution: {integrity: sha512-BViHy7LKeTz4oNnkcLJ+lVSL6vpiFeX6/d3oSH8zCW7UxP2onchk+vTGB143xuFjHS3deTgkKoXXymXqymiIdA==}
    engines: {node: '>= 6'}
    dependencies:
      inherits: 2.0.4
      string_decoder: 1.3.0
      util-deprecate: 1.0.2

  /readdirp/3.6.0:
    resolution: {integrity: sha512-hOS089on8RduqdbhvQ5Z37A0ESjsqz6qnRcffsMU3495FuTdqSm+7bhJ29JvIOsBDEEnan5DPu9t3To9VRlMzA==}
    engines: {node: '>=8.10.0'}
    dependencies:
      picomatch: 2.3.1
    dev: true

  /redis-commands/1.7.0:
    resolution: {integrity: sha512-nJWqw3bTFy21hX/CPKHth6sfhZbdiHP6bTawSgQBlKOVRG7EZkfHbbHwQJnrE4vsQf0CMNE+3gJ4Fmm16vdVlQ==}
    dev: false

  /redis-errors/1.2.0:
    resolution: {integrity: sha1-62LSrbFeTq9GEMBK/hUpOEJQq60=}
    engines: {node: '>=4'}
    dev: false

  /redis-parser/3.0.0:
    resolution: {integrity: sha1-tm2CjNyv5rS4pCin3vTGvKwxyLQ=}
    engines: {node: '>=4'}
    dependencies:
      redis-errors: 1.2.0
    dev: false

  /redis/3.1.2:
    resolution: {integrity: sha512-grn5KoZLr/qrRQVwoSkmzdbw6pwF+/rwODtrOr6vuBRiR/f3rjSTGupbF90Zpqm2oenix8Do6RV7pYEkGwlKkw==}
    engines: {node: '>=10'}
    dependencies:
      denque: 1.5.1
      redis-commands: 1.7.0
      redis-errors: 1.2.0
      redis-parser: 3.0.0
    dev: false

  /regexpp/3.2.0:
    resolution: {integrity: sha512-pq2bWo9mVD43nbts2wGv17XLiNLya+GklZ8kaDLV2Z08gDCsGpnKn9BFMepvWuHCbyVvY7J5o5+BVvoQbmlJLg==}
    engines: {node: '>=8'}
    dev: true

  /reinterval/1.1.0:
    resolution: {integrity: sha1-M2Hs+jymwYKDOA3Qu5VG85D17Oc=}
    dev: false

  /release-zalgo/1.0.0:
    resolution: {integrity: sha1-CXALflB0Mpc5Mw5TXFqQ+2eFFzA=}
    engines: {node: '>=4'}
    dependencies:
      es6-error: 4.1.1
    dev: true

  /request/2.88.2:
    resolution: {integrity: sha512-MsvtOrfG9ZcrOwAW+Qi+F6HbD0CWXEh9ou77uOb7FM2WPhwT7smM833PzanhJLsgXjN89Ir6V2PczXNnMpwKhw==}
    engines: {node: '>= 6'}
    deprecated: request has been deprecated, see https://github.com/request/request/issues/3142
    dependencies:
      aws-sign2: 0.7.0
      aws4: 1.11.0
      caseless: 0.12.0
      combined-stream: 1.0.8
      extend: 3.0.2
      forever-agent: 0.6.1
      form-data: 2.3.3
      har-validator: 5.1.5
      http-signature: 1.2.0
      is-typedarray: 1.0.0
      isstream: 0.1.2
      json-stringify-safe: 5.0.1
      mime-types: 2.1.34
      oauth-sign: 0.9.0
      performance-now: 2.1.0
      qs: 6.5.3
      safe-buffer: 5.2.1
      tough-cookie: 2.5.0
      tunnel-agent: 0.6.0
      uuid: 3.4.0
    dev: true

  /require-directory/2.1.1:
    resolution: {integrity: sha1-jGStX9MNqxyXbiNE/+f3kqam30I=}
    engines: {node: '>=0.10.0'}
    dev: true

  /require-main-filename/2.0.0:
    resolution: {integrity: sha512-NKN5kMDylKuldxYLSUfrbo5Tuzh4hd+2E8NPPX02mZtn1VuREQToYe/ZdlJy+J3uCpfaiGF05e7B8W0iXbQHmg==}
    dev: true

  /require_optional/1.0.1:
    resolution: {integrity: sha512-qhM/y57enGWHAe3v/NcwML6a3/vfESLe/sGM2dII+gEO0BpKRUkWZow/tyloNqJyN6kXSl3RyyM8Ll5D/sJP8g==}
    dependencies:
      resolve-from: 2.0.0
      semver: 5.7.1
    dev: false

  /resolve-from/2.0.0:
    resolution: {integrity: sha1-lICrIOlP+h2egKgEx+oUdhGWa1c=}
    engines: {node: '>=0.10.0'}
    dev: false

  /resolve-from/4.0.0:
    resolution: {integrity: sha512-pb/MYmXstAkysRFx8piNI1tGFNQIFA3vkE3Gq4EuA1dF6gHp/+vgZqsCGJapvy8N3Q+4o7FwvquPJcnZ7RYy4g==}
    engines: {node: '>=4'}
    dev: true

  /resolve-from/5.0.0:
    resolution: {integrity: sha512-qYg9KP24dD5qka9J47d0aVky0N+b4fTU89LN9iDnjB5waksiC49rvMB0PrUJQGoTmH50XPiqOvAjDfaijGxYZw==}
    engines: {node: '>=8'}
    dev: true

  /resolve/1.22.0:
    resolution: {integrity: sha512-Hhtrw0nLeSrFQ7phPp4OOcVjLPIeMnRlr5mcnVuMe7M/7eBn98A3hmFRLoFo3DLZkivSYwhRUJTyPyWAk56WLw==}
    hasBin: true
    dependencies:
      is-core-module: 2.8.1
      path-parse: 1.0.7
      supports-preserve-symlinks-flag: 1.0.0
    dev: true

  /reusify/1.0.4:
    resolution: {integrity: sha512-U9nH88a3fc/ekCF1l0/UP1IosiuIjyTh7hBvXVMHYgVcfGvt897Xguj2UOLDeI5BG2m7/uwyaLVT6fbtCwTyzw==}
    engines: {iojs: '>=1.0.0', node: '>=0.10.0'}
    dev: true

  /rfdc/1.3.0:
    resolution: {integrity: sha512-V2hovdzFbOi77/WajaSMXk2OLm+xNIeQdMMuB7icj7bk6zi2F8GGAxigcnDFpJHbNyNcgyJDiP+8nOrY5cZGrA==}
    dev: false

  /rg-stats/0.2.0:
    resolution: {integrity: sha512-d+IFYlryQMZjMYVJgL0vIZCdUpkYhUC9vzfMHOs/HNEeM5jjlVLDyuiru4UJlc67XoqGgby2Mp6IkcFoRXz4Gw==}
    dev: false

  /rimraf/2.4.5:
    resolution: {integrity: sha1-7nEM5dk6j9uFb7Xqj/Di11k0sto=}
    hasBin: true
    dependencies:
      glob: 6.0.4
    dev: false

  /rimraf/3.0.2:
    resolution: {integrity: sha512-JZkJMZkAGFFPP2YqXZXPbMlMBgsxzE8ILs4lMIX/2o0L9UBw9O/Y3o6wFw/i9YLapcUJWwqbi3kdxIPdC62TIA==}
    hasBin: true
    dependencies:
      glob: 7.2.0

  /run-parallel/1.2.0:
    resolution: {integrity: sha512-5l4VyZR86LZ/lDxZTR6jqL8AFE2S0IFLMP26AbjsLVADxHdhB/c0GUsH+y39UfCi3dzz8OlQuPmnaJOMoDHQBA==}
    dependencies:
      queue-microtask: 1.2.3
    dev: true

  /safe-buffer/5.1.2:
    resolution: {integrity: sha512-Gd2UZBJDkXlY7GbJxfsE8/nvKkUEU1G38c1siN6QP6a9PT9MmHB8GnpscSmMJSoF8LOIrt8ud/wPtojys4G6+g==}

  /safe-buffer/5.2.1:
    resolution: {integrity: sha512-rp3So07KcdmmKbGvgaNxQSJr7bGVSVk5S9Eq1F+ppbRo70+YeaDxkw5Dd8NPN+GD6bjnYm2VuPuCXmpuYvmCXQ==}

  /safe-json-stringify/1.2.0:
    resolution: {integrity: sha512-gH8eh2nZudPQO6TytOvbxnuhYBOvDBBLW52tz5q6X58lJcd/tkmqFR+5Z9adS8aJtURSXWThWy/xJtJwixErvg==}
    dev: false

  /safe-stable-stringify/1.1.1:
    resolution: {integrity: sha512-ERq4hUjKDbJfE4+XtZLFPCDi8Vb1JqaxAPTxWFLBx8XcAlf9Bda/ZJdVezs/NAfsMQScyIlUMx+Yeu7P7rx5jw==}
    dev: false

  /safe-stable-stringify/2.3.1:
    resolution: {integrity: sha512-kYBSfT+troD9cDA85VDnHZ1rpHC50O0g1e6WlGHVCz/g+JS+9WKLj+XwFYyR8UbrZN8ll9HUpDAAddY58MGisg==}
    engines: {node: '>=10'}
    dev: false

  /safer-buffer/2.1.2:
    resolution: {integrity: sha512-YZo3K82SD7Riyi0E1EQPojLz7kpepnSQI9IyPbHHg1XXXevb5dJI7tpyN2ADxGcQbHG7vcyRHk0cbwqcQriUtg==}

  /saslprep/1.0.3:
    resolution: {integrity: sha512-/MY/PEMbk2SuY5sScONwhUDsV2p77Znkb/q3nSVstq/yQzYJOH/Azh29p9oJLsl3LnQwSvZDKagDGBsBwSooag==}
    engines: {node: '>=6'}
    requiresBuild: true
    dependencies:
      sparse-bitfield: 3.0.3
    dev: false
    optional: true

  /semver/5.7.1:
    resolution: {integrity: sha512-sauaDf/PZdVgrLTNYHRtpXa1iRiKcaebiKQ1BJdpQlWH2lCvexQdX55snPFyK7QzpudqbCI0qXFfOasHdyNDGQ==}
    hasBin: true
    dev: false

  /semver/6.3.0:
    resolution: {integrity: sha512-b39TBaTSfV6yBrapU89p5fKekE2m/NwnDocOVruQFS1/veMgdzuPcnOM34M6CwxW8jH/lxEa5rBoDeUwu5HHTw==}
    hasBin: true

  /semver/7.3.5:
    resolution: {integrity: sha512-PoeGJYh8HK4BTO/a9Tf6ZG3veo/A7ZVsYrSA6J8ny9nb3B1VrpkuN+z9OE5wfE5p6H4LchYZsegiQgbJD94ZFQ==}
    engines: {node: '>=10'}
    hasBin: true
    dependencies:
      lru-cache: 6.0.0
    dev: true

  /send/0.17.2:
    resolution: {integrity: sha512-UJYB6wFSJE3G00nEivR5rgWp8c2xXvJ3OPWPhmuteU0IKj8nKbG3DrjiOmLwpnHGYWAVwA69zmTm++YG0Hmwww==}
    engines: {node: '>= 0.8.0'}
    dependencies:
      debug: 2.6.9
      depd: 1.1.2
      destroy: 1.0.4
      encodeurl: 1.0.2
      escape-html: 1.0.3
      etag: 1.8.1
      fresh: 0.5.2
      http-errors: 1.8.1
      mime: 1.6.0
      ms: 2.1.3
      on-finished: 2.3.0
      range-parser: 1.2.1
      statuses: 1.5.0
    dev: false

  /seq-logging/1.1.1:
    resolution: {integrity: sha512-9miWILWu22dKNCkZi2UePAnZeQEzaYsQRKbAi5eSBUbuOyyeYPyYO1bEvIvZAZRjltEwY1S0yz94hc0/f+niDg==}
    dev: false

  /serve-static/1.14.2:
    resolution: {integrity: sha512-+TMNA9AFxUEGuC0z2mevogSnn9MXKb4fa7ngeRMJaaGv8vTwnIEkKi+QGvPt33HSnf8pRS+WGM0EbMtCJLKMBQ==}
    engines: {node: '>= 0.8.0'}
    dependencies:
      encodeurl: 1.0.2
      escape-html: 1.0.3
      parseurl: 1.3.3
      send: 0.17.2
    dev: false

  /set-blocking/2.0.0:
    resolution: {integrity: sha1-BF+XgtARrppoA93TgrJDkrPYkPc=}
    dev: true

  /setimmediate/1.0.5:
    resolution: {integrity: sha1-KQy7Iy4waULX1+qbg3Mqt4VvgoU=}
    dev: false

  /setprototypeof/1.2.0:
    resolution: {integrity: sha512-E5LDX7Wrp85Kil5bhZv46j8jOeboKq5JMmYM3gVGdGH8xFpPWXUMsNrlODCrkoxMEeNi/XZIwuRvY4XNwYMJpw==}
    dev: false

  /shebang-command/2.0.0:
    resolution: {integrity: sha512-kHxr2zZpYtdmrN1qDjrrX/Z1rR1kG8Dx+gkpK1G4eXmvXswmcE1hTWBWYUzlraYw1/yZp6YuDY77YtvbN0dmDA==}
    engines: {node: '>=8'}
    dependencies:
      shebang-regex: 3.0.0
    dev: true

  /shebang-regex/3.0.0:
    resolution: {integrity: sha512-7++dFhtcx3353uBaq8DDR4NuxBetBzC7ZQOhmTQInHEd6bSrXdiEyzCvG07Z44UYdLShWUyXt5M/yhz8ekcb1A==}
    engines: {node: '>=8'}
    dev: true

  /side-channel/1.0.4:
    resolution: {integrity: sha512-q5XPytqFEIKHkGdiMIrY10mvLRvnQh42/+GoBlFW3b2LXLE2xxJpZFdm94we0BaoV3RwJyGqg5wS7epxTv0Zvw==}
    dependencies:
      call-bind: 1.0.2
      get-intrinsic: 1.1.1
      object-inspect: 1.12.0
    dev: true

  /siginfo/2.0.0:
    resolution: {integrity: sha512-ybx0WO1/8bSBLEWXZvEd7gMW3Sn3JFlW3TvX1nREbDLRNQNaeNN8WK0meBwPdAaOI7TtRRRJn/Es1zhrrCHu7g==}
    dev: true

  /signal-exit/3.0.7:
    resolution: {integrity: sha512-wnD2ZE+l+SPC/uoS0vXeE9L1+0wuaMqKlfz9AMUo38JsyLSBWSFcHR1Rri62LZc12vLr1gb3jl7iwQhgwpAbGQ==}
    dev: true

  /simple-swizzle/0.2.2:
    resolution: {integrity: sha1-pNprY1/8zMoz9w0Xy5JZLeleVXo=}
    dependencies:
      is-arrayish: 0.3.2
    dev: false

  /slash/3.0.0:
    resolution: {integrity: sha512-g9Q1haeby36OSStwb4ntCGGGaKsaVSjQ68fBxoQcutl5fS1vuY18H3wSt3jFyFtrkx+Kz0V1G85A4MyAdDMi2Q==}
    engines: {node: '>=8'}
    dev: true

  /source-map-support/0.5.21:
    resolution: {integrity: sha512-uBHU3L3czsIyYXKX88fdrGovxdSCoTGDRZ6SYXtSRxLZUzHg5P/66Ht6uoUlHu9EZod+inXhKo3qQgwXUT/y1w==}
    dependencies:
      buffer-from: 1.1.2
      source-map: 0.6.1
    dev: true

  /source-map/0.5.7:
    resolution: {integrity: sha1-igOdLRAh0i0eoUyA2OpGi6LvP8w=}
    engines: {node: '>=0.10.0'}
    dev: true

  /source-map/0.6.1:
    resolution: {integrity: sha512-UjgapumWlbMhkBgzT7Ykc5YXUT46F0iKu8SGXq0bcwP5dz/h0Plj6enJqjz1Zbq2l5WaqYnrVbwWOWMyF3F47g==}
    engines: {node: '>=0.10.0'}
    dev: true

  /sparse-bitfield/3.0.3:
    resolution: {integrity: sha1-/0rm5oZWBWuks+eSqzM004JzyhE=}
    dependencies:
      memory-pager: 1.5.0
    dev: false
    optional: true

  /spawn-wrap/2.0.0:
    resolution: {integrity: sha512-EeajNjfN9zMnULLwhZZQU3GWBoFNkbngTUPfaawT4RkMiviTxcX0qfhVbGey39mfctfDHkWtuecgQ8NJcyQWHg==}
    engines: {node: '>=8'}
    dependencies:
      foreground-child: 2.0.0
      is-windows: 1.0.2
      make-dir: 3.1.0
      rimraf: 3.0.2
      signal-exit: 3.0.7
      which: 2.0.2
    dev: true

  /split2/3.2.2:
    resolution: {integrity: sha512-9NThjpgZnifTkJpzTZ7Eue85S49QwpNhZTq6GRJwObb6jnLFNGB7Qm73V5HewTROPyxD0C29xqmaI68bQtV+hg==}
    dependencies:
      readable-stream: 3.6.0
    dev: false

  /splitargs/0.0.7:
    resolution: {integrity: sha1-/p965lc3GzOxDLgNoUPPgknPazs=}
    dev: false

  /sprintf-js/1.0.3:
    resolution: {integrity: sha1-BOaSb2YolTVPPdAVIDYzuFcpfiw=}
    dev: true

  /sshpk/1.17.0:
    resolution: {integrity: sha512-/9HIEs1ZXGhSPE8X6Ccm7Nam1z8KcoCqPdI7ecm1N33EzAetWahvQWVqLZtaZQ+IDKX4IyA2o0gBzqIMkAagHQ==}
    engines: {node: '>=0.10.0'}
    hasBin: true
    dependencies:
      asn1: 0.2.6
      assert-plus: 1.0.0
      bcrypt-pbkdf: 1.0.2
      dashdash: 1.14.1
      ecc-jsbn: 0.1.2
      getpass: 0.1.7
      jsbn: 0.1.1
      safer-buffer: 2.1.2
      tweetnacl: 0.14.5
    dev: true

  /stack-trace/0.0.10:
    resolution: {integrity: sha1-VHxws0fo0ytOEI6hoqFZ5f3eGcA=}
    dev: false

  /stack-utils/2.0.5:
    resolution: {integrity: sha512-xrQcmYhOsn/1kX+Vraq+7j4oE2j/6BFscZ0etmYg81xuM8Gq0022Pxb8+IqgOFUIaxHs0KaSb7T1+OegiNrNFA==}
    engines: {node: '>=10'}
    dependencies:
      escape-string-regexp: 2.0.0
    dev: true

  /stackback/0.0.2:
    resolution: {integrity: sha1-Gsig2Ug4SNFpXkGLbQMaPDzmjjs=}
    dev: true

  /standard-as-callback/2.1.0:
    resolution: {integrity: sha512-qoRRSyROncaz1z0mvYqIE4lCd9p2R90i6GxW3uZv5ucSu8tU7B5HXUP1gG8pVZsYNVaXjk8ClXHPttLyxAL48A==}
    dev: false

  /statuses/1.5.0:
    resolution: {integrity: sha1-Fhx9rBd2Wf2YEfQ3cfqZOBR4Yow=}
    engines: {node: '>= 0.6'}
    dev: false

  /stream-shift/1.0.1:
    resolution: {integrity: sha512-AiisoFqQ0vbGcZgQPY1cdP2I76glaVA/RauYR4G4thNFgkTqr90yXTo4LYX60Jl+sIlPNHHdGSwo01AvbKUSVQ==}
    dev: false

  /streamsearch/0.1.2:
    resolution: {integrity: sha1-gIudDlb8Jz2Am6VzOOkpkZoanxo=}
    engines: {node: '>=0.8.0'}
    dev: false

  /string-width/1.0.2:
    resolution: {integrity: sha1-EYvfW4zcUaKn5w0hHgfisLmxB9M=}
    engines: {node: '>=0.10.0'}
    dependencies:
      code-point-at: 1.1.0
      is-fullwidth-code-point: 1.0.0
      strip-ansi: 3.0.1
    dev: false

  /string-width/4.2.3:
    resolution: {integrity: sha512-wKyQRQpjJ0sIp62ErSZdGsjMJWsap5oRNihHhu6G7JVO/9jIB6UyevL+tXuOqrng8j/cxKTWyWUwvSTriiZz/g==}
    engines: {node: '>=8'}
    dependencies:
      emoji-regex: 8.0.0
      is-fullwidth-code-point: 3.0.0
      strip-ansi: 6.0.1
    dev: true

  /string.prototype.trimend/1.0.4:
    resolution: {integrity: sha512-y9xCjw1P23Awk8EvTpcyL2NIr1j7wJ39f+k6lvRnSMz+mz9CGz9NYPelDk42kOz6+ql8xjfK8oYzy3jAP5QU5A==}
    dependencies:
      call-bind: 1.0.2
      define-properties: 1.1.3
    dev: true

  /string.prototype.trimstart/1.0.4:
    resolution: {integrity: sha512-jh6e984OBfvxS50tdY2nRZnoC5/mLFKOREQfw8t5yytkoUsJRNxvI/E39qu1sD0OtWI3OC0XgKSmcWwziwYuZw==}
    dependencies:
      call-bind: 1.0.2
      define-properties: 1.1.3
    dev: true

  /string_decoder/0.10.31:
    resolution: {integrity: sha1-YuIDvEF2bGwoyfyEMB2rHFMQ+pQ=}
    dev: false

  /string_decoder/1.1.1:
    resolution: {integrity: sha512-n/ShnvDi6FHbbVfviro+WojiFzv+s8MPMHBczVePfUpDJLwoLT0ht1l4YwBCbi8pJAveEEdnkHyPyTP/mzRfwg==}
    dependencies:
      safe-buffer: 5.1.2
    dev: false

  /string_decoder/1.3.0:
    resolution: {integrity: sha512-hkRX8U1WjJFd8LsDJ2yQ/wWWxaopEsABU1XfkM8A+j0+85JAGppt16cr1Whg6KIbb4okU6Mql6BOj+uup/wKeA==}
    dependencies:
      safe-buffer: 5.2.1

  /strip-ansi/3.0.1:
    resolution: {integrity: sha1-ajhfuIU9lS1f8F0Oiq+UJ43GPc8=}
    engines: {node: '>=0.10.0'}
    dependencies:
      ansi-regex: 2.1.1

  /strip-ansi/6.0.1:
    resolution: {integrity: sha512-Y38VPSHcqkFrCpFnQ9vuSXmquuv5oXOKpGeT6aGrr3o3Gc9AlVa6JBfUSOCnbxGGZF+/0ooI7KrPuUSztUdU5A==}
    engines: {node: '>=8'}
    dependencies:
      ansi-regex: 5.0.1
    dev: true

  /strip-bom/3.0.0:
    resolution: {integrity: sha1-IzTBjpx1n3vdVv3vfprj1YjmjtM=}
    engines: {node: '>=4'}

  /strip-bom/4.0.0:
    resolution: {integrity: sha512-3xurFv5tEgii33Zi8Jtp55wEIILR9eh34FAW00PZf+JnSsTmV/ioewSgQl97JHvgjoRGwPShsWm+IdrxB35d0w==}
    engines: {node: '>=8'}
    dev: true

  /strip-json-comments/2.0.1:
    resolution: {integrity: sha1-PFMZQukIwml8DsNEhYwobHygpgo=}
    engines: {node: '>=0.10.0'}
    dev: false

  /strip-json-comments/3.1.1:
    resolution: {integrity: sha512-6fPc+R4ihwqP6N/aIv2f1gMH8lOVtWQHoqC4yK6oSDVVocumAsfCqjkXnqiYMhmMwS/mEHLp7Vehlt3ql6lEig==}
    engines: {node: '>=8'}
    dev: true

  /strnum/1.0.5:
    resolution: {integrity: sha512-J8bbNyKKXl5qYcR36TIO8W3mVGVHrmmxsd5PAItGkmyzwJvybiw2IVq5nqd0i4LSNSkB/sx9VHllbfFdr9k1JA==}
    dev: false

  /superagent/7.1.1:
    resolution: {integrity: sha512-CQ2weSS6M+doIwwYFoMatklhRbx6sVNdB99OEJ5czcP3cng76Ljqus694knFWgOj3RkrtxZqIgpe6vhe0J7QWQ==}
    engines: {node: '>=6.4.0 <13 || >=14'}
    dependencies:
      component-emitter: 1.3.0
      cookiejar: 2.1.3
      debug: 4.3.3
      fast-safe-stringify: 2.1.1
      form-data: 4.0.0
      formidable: 2.0.1
      methods: 1.1.2
      mime: 2.6.0
      qs: 6.10.3
      readable-stream: 3.6.0
      semver: 7.3.5
    transitivePeerDependencies:
      - supports-color
    dev: true

  /supertest/6.2.2:
    resolution: {integrity: sha512-wCw9WhAtKJsBvh07RaS+/By91NNE0Wh0DN19/hWPlBOU8tAfOtbZoVSV4xXeoKoxgPx0rx2y+y+8660XtE7jzg==}
    engines: {node: '>=6.0.0'}
    dependencies:
      methods: 1.1.2
      superagent: 7.1.1
    transitivePeerDependencies:
      - supports-color
    dev: true

  /supports-color/5.5.0:
    resolution: {integrity: sha512-QjVjwdXIt408MIiAqCX4oUKsgU2EqAGzs2Ppkm4aQYbjm+ZEWEcW4SfFNTr4uMNZma0ey4f5lgLrkB0aX0QMow==}
    engines: {node: '>=4'}
    dependencies:
      has-flag: 3.0.0
    dev: true

  /supports-color/7.2.0:
    resolution: {integrity: sha512-qpCAvRl9stuOHveKsn7HncJRvv501qIacKzQlO/+Lwxc9+0q2wLyv4Dfvt80/DPn2pqOBsJdDiogXGR9+OvwRw==}
    engines: {node: '>=8'}
    dependencies:
      has-flag: 4.0.0
    dev: true

  /supports-preserve-symlinks-flag/1.0.0:
    resolution: {integrity: sha512-ot0WnXS9fgdkgIcePe6RHNk1WA8+muPa6cSjeR3V8K27q9BB1rTE3R1p7Hv0z1ZyAc8s6Vvv8DIyWf681MAt0w==}
    engines: {node: '>= 0.4'}
    dev: true

<<<<<<< HEAD
  /tachi-common/0.7.15:
    resolution: {integrity: sha512-rZNTYZFmDVUDcqaVJZAwLhH3Sskoks6Votc62JAOIrxVKEGu9JwGClEpU7YXtD4Uq2Qwt9ZesMtRatQ9rgcMcg==}
=======
  /tachi-common/0.7.3-real-exceed:
    resolution: {integrity: sha512-rwIRnK3vr7Mq/YqDIZjQOYM5iJl47ssjBS8xLWQMpXjf36RPPqUSFbi0jJenMgMV3n/Le/KUZR62+iP34qptfQ==}
>>>>>>> 96650c4a
    dependencies:
      '@types/mongodb': 3.6.18
    dev: false

  /tap-mocha-reporter/5.0.1:
    resolution: {integrity: sha512-1knFWOwd4khx/7uSEnUeaP9IPW3w+sqTgJMhrwah6t46nZ8P25atOKAjSvVDsT67lOPu0nfdOqUwoyKn+3E5pA==}
    engines: {node: '>= 8'}
    hasBin: true
    dependencies:
      color-support: 1.1.3
      debug: 4.3.3
      diff: 4.0.2
      escape-string-regexp: 2.0.0
      glob: 7.2.0
      tap-parser: 10.1.0
      tap-yaml: 1.0.0
      unicode-length: 2.0.2
    transitivePeerDependencies:
      - supports-color
    dev: true

  /tap-parser/10.1.0:
    resolution: {integrity: sha512-FujQeciDaOiOvaIVGS1Rpb0v4R6XkOjvWCWowlz5oKuhPkEJ8U6pxgqt38xuzYhPt8dWEnfHn2jqpZdJEkW7pA==}
    engines: {node: '>= 8'}
    hasBin: true
    dependencies:
      events-to-array: 1.1.2
      minipass: 3.1.6
      tap-yaml: 1.0.0
    dev: true

  /tap-yaml/1.0.0:
    resolution: {integrity: sha512-Rxbx4EnrWkYk0/ztcm5u3/VznbyFJpyXO12dDBHKWiDVxy7O2Qw6MRrwO5H6Ww0U5YhRY/4C/VzWmFPhBQc4qQ==}
    dependencies:
      yaml: 1.10.2
    dev: true

  /tap/15.1.6_ts-node@10.4.0+typescript@4.5.5:
    resolution: {integrity: sha512-TN7xH6Q2tUPTd6qwmkhuFJcx1vUR8e4dDUpBKc61G0krOzne7Ia6aKIFb8O/0kVazachSSuVME1V8nQ2xwWL8w==}
    engines: {node: '>=10'}
    hasBin: true
    peerDependencies:
      flow-remove-types: '>=2.112.0'
      ts-node: '>=8.5.2'
      typescript: '>=3.7.2'
    peerDependenciesMeta:
      flow-remove-types:
        optional: true
      ts-node:
        optional: true
      typescript:
        optional: true
    dependencies:
      chokidar: 3.5.3
      coveralls: 3.1.1
      findit: 2.0.0
      foreground-child: 2.0.0
      fs-exists-cached: 1.0.0
      glob: 7.2.0
      isexe: 2.0.0
      istanbul-lib-processinfo: 2.0.2
      jackspeak: 1.4.1
      libtap: 1.1.4
      minipass: 3.1.6
      mkdirp: 1.0.4
      nyc: 15.1.0
      opener: 1.5.2
      rimraf: 3.0.2
      signal-exit: 3.0.7
      source-map-support: 0.5.21
      tap-mocha-reporter: 5.0.1
      tap-parser: 10.1.0
      tap-yaml: 1.0.0
      tcompare: 5.0.7
      ts-node: 10.4.0_2615db9039ce432b4abf2fc39ef336ec
      typescript: 4.5.5
      which: 2.0.2
    transitivePeerDependencies:
      - supports-color
    dev: true
    bundledDependencies:
      - ink
      - treport
      - '@types/react'
      - '@isaacs/import-jsx'
      - react

  /tar/4.4.19:
    resolution: {integrity: sha512-a20gEsvHnWe0ygBY8JbxoM4w3SJdhc7ZAuxkLqh+nvNQN2IOt0B5lLgM490X5Hl8FF0dl0tOf2ewFYAlIFgzVA==}
    engines: {node: '>=4.5'}
    dependencies:
      chownr: 1.1.4
      fs-minipass: 1.2.7
      minipass: 2.9.0
      minizlib: 1.3.3
      mkdirp: 0.5.5
      safe-buffer: 5.2.1
      yallist: 3.1.1
    dev: false

  /tar/6.1.11:
    resolution: {integrity: sha512-an/KZQzQUkZCkuoAA64hM92X0Urb6VpRhAFllDzz44U2mcD5scmT3zBc4VgVpkugF580+DQn8eAFSyoQt0tznA==}
    engines: {node: '>= 10'}
    dependencies:
      chownr: 2.0.0
      fs-minipass: 2.1.0
      minipass: 3.1.6
      minizlib: 2.1.2
      mkdirp: 1.0.4
      yallist: 4.0.0
    dev: false

  /tcompare/5.0.7:
    resolution: {integrity: sha512-d9iddt6YYGgyxJw5bjsN7UJUO1kGOtjSlNy/4PoGYAjQS5pAT/hzIoLf1bZCw+uUxRmZJh7Yy1aA7xKVRT9B4w==}
    engines: {node: '>=10'}
    dependencies:
      diff: 4.0.2
    dev: true

  /test-exclude/6.0.0:
    resolution: {integrity: sha512-cAGWPIyOHU6zlmg88jwm7VRyXnMN7iV68OGAbYDk/Mh/xC/pzVPlQtY6ngoIH/5/tciuhGfvESU8GrHrcxD56w==}
    engines: {node: '>=8'}
    dependencies:
      '@istanbuljs/schema': 0.1.3
      glob: 7.2.0
      minimatch: 3.0.5
    dev: true

  /text-hex/1.0.0:
    resolution: {integrity: sha512-uuVGNWzgJ4yhRaNSiubPY7OjISw4sw4E5Uv0wbjp+OzcbmVU/rsT8ujgcXJhn9ypzsgr5vlzpPqP+MBBKcGvbg==}
    dev: false

  /text-table/0.2.0:
    resolution: {integrity: sha1-f17oI66AUgfACvLfSoTsP8+lcLQ=}
    dev: true

  /to-fast-properties/2.0.0:
    resolution: {integrity: sha1-3F5pjL0HkmW8c+A3doGk5Og/YW4=}
    engines: {node: '>=4'}
    dev: true

  /to-regex-range/5.0.1:
    resolution: {integrity: sha512-65P7iz6X5yEr1cwcgvQxbbIw7Uk3gOy5dIdtZ4rDveLqhrdJP+Li/Hx6tyK0NEb+2GCyneCMJiGqrADCSNk8sQ==}
    engines: {node: '>=8.0'}
    dependencies:
      is-number: 7.0.0
    dev: true

  /toidentifier/1.0.1:
    resolution: {integrity: sha512-o5sSPKEkg/DIQNmH43V0/uerLrpzVedkUh8tGNvaeXpfpuwjKenlSox/2O/BTlZUtEe+JG7s5YhEz608PlAHRA==}
    engines: {node: '>=0.6'}
    dev: false

  /tough-cookie/2.5.0:
    resolution: {integrity: sha512-nlLsUzgm1kfLXSXfRZMc1KLAugd4hqJHDTvc2hDIwS3mZAfMEuMbc03SujMF+GEcpaX/qboeycw6iO8JwVv2+g==}
    engines: {node: '>=0.8'}
    dependencies:
      psl: 1.8.0
      punycode: 2.1.1
    dev: true

  /tr46/0.0.3:
    resolution: {integrity: sha1-gYT9NH2snNwYWZLzpmIuFLnZq2o=}
    dev: false

  /traverse/0.3.9:
    resolution: {integrity: sha1-cXuPIgzAu3tE5AUUwisui7xw2Lk=}
    dev: false

  /triple-beam/1.3.0:
    resolution: {integrity: sha512-XrHUvV5HpdLmIj4uVMxHggLbFSZYIn7HEWsqePZcI50pco+MPqJ50wMGY794X7AOOhxOBAjbkqfAbEe/QMp2Lw==}
    dev: false

  /trivial-deferred/1.0.1:
    resolution: {integrity: sha1-N21NKdlR1jaKb3oK6FwvTV4GWPM=}
    dev: true

  /ts-node/10.4.0_2615db9039ce432b4abf2fc39ef336ec:
    resolution: {integrity: sha512-g0FlPvvCXSIO1JDF6S232P5jPYqBkRL9qly81ZgAOSU7rwI0stphCgd2kLiCrU9DjQCrJMWEqcNSjQL02s6d8A==}
    hasBin: true
    peerDependencies:
      '@swc/core': '>=1.2.50'
      '@swc/wasm': '>=1.2.50'
      '@types/node': '*'
      typescript: '>=2.7'
    peerDependenciesMeta:
      '@swc/core':
        optional: true
      '@swc/wasm':
        optional: true
    dependencies:
      '@cspotcode/source-map-support': 0.7.0
      '@tsconfig/node10': 1.0.8
      '@tsconfig/node12': 1.0.9
      '@tsconfig/node14': 1.0.1
      '@tsconfig/node16': 1.0.2
      '@types/node': 16.11.7
      acorn: 8.7.0
      acorn-walk: 8.2.0
      arg: 4.1.3
      create-require: 1.1.1
      diff: 4.0.2
      make-error: 1.3.6
      typescript: 4.5.5
      yn: 3.1.1
    dev: false

  /tsconfig-paths/3.12.0:
    resolution: {integrity: sha512-e5adrnOYT6zqVnWqZu7i/BQ3BnhzvGbjEjejFXO20lKIKpwTaupkCPgEfv4GZK1IBciJUEhYs3J3p75FdaTFVg==}
    dependencies:
      '@types/json5': 0.0.29
      json5: 1.0.1
      minimist: 1.2.5
      strip-bom: 3.0.0

  /tslib/1.14.1:
    resolution: {integrity: sha512-Xni35NKzjgMrwevysHTCArtLDpPvye8zV/0E4EyYn43P7/7qvQwPh9BGkHewbMulVntbigmcT7rdX3BNo9wRJg==}

  /tslib/2.3.1:
    resolution: {integrity: sha512-77EbyPPpMz+FRFRuAFlWMtmgUWGe9UOG2Z25NqCwiIjRhOf5iKGuzSe5P2w1laq+FkRy4p+PCuVkJSGkzTEKVw==}
    dev: false

  /tsutils/3.21.0_typescript@4.5.5:
    resolution: {integrity: sha512-mHKK3iUXL+3UF6xL5k0PEhKRUBKPBCv/+RkEOpjRWxxx27KKRBmmA60A9pgOUvMi8GKhRMPEmjBRPzs2W7O1OA==}
    engines: {node: '>= 6'}
    peerDependencies:
      typescript: '>=2.8.0 || >= 3.2.0-dev || >= 3.3.0-dev || >= 3.4.0-dev || >= 3.5.0-dev || >= 3.6.0-dev || >= 3.6.0-beta || >= 3.7.0-dev || >= 3.7.0-beta'
    dependencies:
      tslib: 1.14.1
      typescript: 4.5.5
    dev: true

  /tunnel-agent/0.6.0:
    resolution: {integrity: sha1-J6XeoGs2sEoKmWZ3SykIaPD8QP0=}
    dependencies:
      safe-buffer: 5.2.1
    dev: true

  /tweetnacl/0.14.5:
    resolution: {integrity: sha1-WuaBd/GS1EViadEIr6k/+HQ/T2Q=}
    dev: true

  /type-check/0.4.0:
    resolution: {integrity: sha512-XleUoc9uwGXqjWwXaUTZAmzMcFZ5858QA2vvx1Ur5xIcixXIP+8LnFDgRplU30us6teqdlskFfu+ae4K79Ooew==}
    engines: {node: '>= 0.8.0'}
    dependencies:
      prelude-ls: 1.2.1
    dev: true

  /type-fest/0.20.2:
    resolution: {integrity: sha512-Ne+eE4r0/iWnpAxD852z3A+N0Bt5RN//NjJwRd2VFHEmrywxf5vsZlh4R6lixl6B+wz/8d+maTSAkN1FIkI3LQ==}
    engines: {node: '>=10'}
    dev: true

  /type-fest/0.8.1:
    resolution: {integrity: sha512-4dbzIzqvjtgiM5rw1k5rEHtBANKmdudhGyBEajN01fEyhaAIhsoKNy6y7+IN93IfpFtwY9iqi7kD+xwKhQsNJA==}
    engines: {node: '>=8'}
    dev: true

  /type-is/1.6.18:
    resolution: {integrity: sha512-TkRKr9sUTxEH8MdfuCSP7VizJyzRNMjj2J2do2Jr3Kym598JVdEksuzPQCnlFPW4ky9Q+iA+ma9BGm06XQBy8g==}
    engines: {node: '>= 0.6'}
    dependencies:
      media-typer: 0.3.0
      mime-types: 2.1.34

  /typedarray-to-buffer/3.1.5:
    resolution: {integrity: sha512-zdu8XMNEDepKKR+XYOXAVPtWui0ly0NtohUscw+UmaHiAWT8hrV1rr//H6V+0DvJ3OQ19S979M0laLfX8rm82Q==}
    dependencies:
      is-typedarray: 1.0.0
    dev: true

  /typedarray/0.0.6:
    resolution: {integrity: sha1-hnrHTjhkGHsdPUfZlqeOxciDB3c=}
    dev: false

  /typescript/4.5.5:
    resolution: {integrity: sha512-TCTIul70LyWe6IJWT8QSYeA54WQe8EjQFU4wY52Fasj5UKx88LNYKCgBEHcOMOrFF1rKGbD8v/xcNWVUq9SymA==}
    engines: {node: '>=4.2.0'}
    hasBin: true
    dev: false

  /uid-safe/2.1.5:
    resolution: {integrity: sha512-KPHm4VL5dDXKz01UuEd88Df+KzynaohSL9fBh096KWAxSKZQDI2uBrVqtvRM4rwrIrRRKsdLNML/lnaaVSRioA==}
    engines: {node: '>= 0.8'}
    dependencies:
      random-bytes: 1.0.0
    dev: false

  /unbox-primitive/1.0.1:
    resolution: {integrity: sha512-tZU/3NqK3dA5gpE1KtyiJUrEB0lxnGkMFHptJ7q6ewdZ8s12QrODwNbhIJStmJkd1QDXa1NRA8aF2A1zk/Ypyw==}
    dependencies:
      function-bind: 1.1.1
      has-bigints: 1.0.1
      has-symbols: 1.0.2
      which-boxed-primitive: 1.0.2
    dev: true

  /unicode-length/2.0.2:
    resolution: {integrity: sha512-Ph/j1VbS3/r77nhoY2WU0GWGjVYOHL3xpKp0y/Eq2e5r0mT/6b649vm7KFO6RdAdrZkYLdxphYVgvODxPB+Ebg==}
    dependencies:
      punycode: 2.1.1
      strip-ansi: 3.0.1
    dev: true

  /universalify/0.1.2:
    resolution: {integrity: sha512-rBJeI5CXAlmy1pV+617WB9J63U6XcazHHF2f2dbJix4XzpUF0RS3Zbj0FGIOCAva5P/d/GBOYaACQ1w+0azUkg==}
    engines: {node: '>= 4.0.0'}
    dev: false

  /unpipe/1.0.0:
    resolution: {integrity: sha1-sr9O6FFKrmFltIF4KdIbLvSZBOw=}
    engines: {node: '>= 0.8'}
    dev: false

  /unzipper/0.8.14:
    resolution: {integrity: sha512-8rFtE7EP5ssOwGpN2dt1Q4njl0N1hUXJ7sSPz0leU2hRdq6+pra57z4YPBlVqm40vcgv6ooKZEAx48fMTv9x4w==}
    dependencies:
      big-integer: 1.6.51
      binary: 0.3.0
      bluebird: 3.4.7
      buffer-indexof-polyfill: 1.0.2
      duplexer2: 0.1.4
      fstream: 1.0.12
      listenercount: 1.0.1
      readable-stream: 2.1.5
      setimmediate: 1.0.5
    dev: false

  /uri-js/4.4.1:
    resolution: {integrity: sha512-7rKUyy33Q1yc98pQ1DAmLtwX109F7TIfWlW1Ydo8Wl1ii1SeHieeh0HHfPeL2fMXK6z0s8ecKs9frCuLJvndBg==}
    dependencies:
      punycode: 2.1.1
    dev: true

  /url-join/0.0.1:
    resolution: {integrity: sha1-HbSK1CLTQCRpqH99l73r/k+x48g=}
    dev: false

  /util-deprecate/1.0.2:
    resolution: {integrity: sha1-RQ1Nyfpw3nMnYvvS1KKJgUGaDM8=}

  /utils-merge/1.0.1:
    resolution: {integrity: sha1-n5VxD1CiZ5R7LMwSR0HBAoQn5xM=}
    engines: {node: '>= 0.4.0'}
    dev: false

  /uuid/3.4.0:
    resolution: {integrity: sha512-HjSDRw6gZE5JMggctHBcjVak08+KEVhSIiDzFnT9S9aegmp85S/bReBVTb4QTFaRNptJ9kuYaNhnbNEOkbKb/A==}
    deprecated: Please upgrade  to version 7 or higher.  Older versions may use Math.random() in certain circumstances, which is known to be problematic.  See https://v8.dev/blog/math-random for details.
    hasBin: true
    dev: true

  /uuid/8.3.2:
    resolution: {integrity: sha512-+NYs2QeMWy+GWFOEm9xnn6HCDp0l7QBD7ml8zLUmJ+93Q5NF0NocErnwkTkXVFNiX3/fpC6afS8Dhb/gz7R7eg==}
    hasBin: true
    dev: false

  /v8-compile-cache/2.3.0:
    resolution: {integrity: sha512-l8lCEmLcLYZh4nbunNZvQCJc5pv7+RCwa8q/LdUx8u7lsWvPDKmpodJAJNwkAhJC//dFY48KuIEmjtd4RViDrA==}
    dev: true

  /vary/1.1.2:
    resolution: {integrity: sha1-IpnwLG3tMNSllhsLn3RSShj2NPw=}
    engines: {node: '>= 0.8'}
    dev: false

  /verror/1.10.0:
    resolution: {integrity: sha1-OhBcoXBTr1XW4nDB+CiGguGNpAA=}
    engines: {'0': node >=0.6.0}
    dependencies:
      assert-plus: 1.0.0
      core-util-is: 1.0.2
      extsprintf: 1.3.0
    dev: true

  /webidl-conversions/3.0.1:
    resolution: {integrity: sha1-JFNCdeKnvGvnvIZhHMFq4KVlSHE=}
    dev: false

  /whatwg-url/5.0.0:
    resolution: {integrity: sha1-lmRU6HZUYuN2RNNib2dCzotwll0=}
    dependencies:
      tr46: 0.0.3
      webidl-conversions: 3.0.1
    dev: false

  /which-boxed-primitive/1.0.2:
    resolution: {integrity: sha512-bwZdv0AKLpplFY2KZRX6TvyuN7ojjr7lwkg6ml0roIy9YeuSr7JS372qlNW18UQYzgYK9ziGcerWqZOmEn9VNg==}
    dependencies:
      is-bigint: 1.0.4
      is-boolean-object: 1.1.2
      is-number-object: 1.0.6
      is-string: 1.0.7
      is-symbol: 1.0.4
    dev: true

  /which-module/2.0.0:
    resolution: {integrity: sha1-2e8H3Od7mQK4o6j6SzHD4/fm6Ho=}
    dev: true

  /which/1.3.1:
    resolution: {integrity: sha512-HxJdYWq1MTIQbJ3nw0cqssHoTNU267KlrDuGZ1WYlxDStUtKUhOaJmh112/TZmHxxUfuJqPXSOm7tDyas0OSIQ==}
    hasBin: true
    dependencies:
      isexe: 2.0.0
    dev: false

  /which/2.0.2:
    resolution: {integrity: sha512-BLI3Tl1TW3Pvl70l3yq3Y64i+awpwXqsGBYWkkqMtnbXgrMD+yj7rhW0kuEDxzJaYXGjEW5ogapKNMEKNMjibA==}
    engines: {node: '>= 8'}
    hasBin: true
    dependencies:
      isexe: 2.0.0
    dev: true

  /why-is-node-running/2.2.1:
    resolution: {integrity: sha512-8lT29hvpJh5tdVQfyUKB1FWuRuqms2ucPD+mt64ofv48j0CgMFhkQZxlWcEefNfr/8pJNqbH/gTB8z7jkyngUA==}
    engines: {node: '>=8'}
    hasBin: true
    dependencies:
      siginfo: 2.0.0
      stackback: 0.0.2
    dev: true

  /window-size/0.1.4:
    resolution: {integrity: sha1-+OGqHuWlPsW/FR/6CXQqatdpeHY=}
    engines: {node: '>= 0.10.0'}
    hasBin: true
    dev: false

  /winston-daily-rotate-file/4.6.0_winston@3.5.1:
    resolution: {integrity: sha512-mvpFb1LYmTvh/vz0dIS/aDCwEm0cvDa8D/tE4xWwdUYolD250wf+n0y1PZ2xr7fbvTLF/PQYqXtFIFrmog03Ow==}
    engines: {node: '>=12'}
    peerDependencies:
      winston: ^3
    dependencies:
      file-stream-rotator: 0.6.1
      object-hash: 2.2.0
      triple-beam: 1.3.0
      winston: 3.5.1
      winston-transport: 4.5.0
    dev: false

  /winston-transport/4.5.0:
    resolution: {integrity: sha512-YpZzcUzBedhlTAfJg6vJDlyEai/IFMIVcaEZZyl3UXIl4gmqRpU7AE89AHLkbzLUsv0NVmw7ts+iztqKxxPW1Q==}
    engines: {node: '>= 6.4.0'}
    dependencies:
      logform: 2.3.2
      readable-stream: 3.6.0
      triple-beam: 1.3.0
    dev: false

  /winston/3.5.1:
    resolution: {integrity: sha512-tbRtVy+vsSSCLcZq/8nXZaOie/S2tPXPFt4be/Q3vI/WtYwm7rrwidxVw2GRa38FIXcJ1kUM6MOZ9Jmnk3F3UA==}
    engines: {node: '>= 6.4.0'}
    dependencies:
      '@dabh/diagnostics': 2.0.2
      async: 3.2.3
      is-stream: 2.0.1
      logform: 2.3.2
      one-time: 1.0.0
      readable-stream: 3.6.0
      safe-stable-stringify: 2.3.1
      stack-trace: 0.0.10
      triple-beam: 1.3.0
      winston-transport: 4.5.0
    dev: false

  /word-wrap/1.2.3:
    resolution: {integrity: sha512-Hz/mrNwitNRh/HUAtM/VT/5VH+ygD6DV7mYKZAtHOrbs8U7lvPS6xf7EJKMF0uW1KJCl0H701g3ZGus+muE5vQ==}
    engines: {node: '>=0.10.0'}
    dev: true

  /wrap-ansi/2.1.0:
    resolution: {integrity: sha1-2Pw9KE3QV5T+hJc8rs3Rz4JP3YU=}
    engines: {node: '>=0.10.0'}
    dependencies:
      string-width: 1.0.2
      strip-ansi: 3.0.1
    dev: false

  /wrap-ansi/6.2.0:
    resolution: {integrity: sha512-r6lPcBGxZXlIcymEu7InxDMhdW0KDxpLgoFLcguasxCaJ/SOIZwINatK9KY/tf+ZrlywOKU0UDj3ATXUBfxJXA==}
    engines: {node: '>=8'}
    dependencies:
      ansi-styles: 4.3.0
      string-width: 4.2.3
      strip-ansi: 6.0.1
    dev: true

  /wrap-ansi/7.0.0:
    resolution: {integrity: sha512-YVGIj2kamLSTxw6NsZjoBxfSwsn0ycdesmc4p+Q21c5zPuZ1pl+NfxVdxPtdHvmNVOQ6XSYG4AUtyt/Fi7D16Q==}
    engines: {node: '>=10'}
    dependencies:
      ansi-styles: 4.3.0
      string-width: 4.2.3
      strip-ansi: 6.0.1
    dev: true

  /wrappy/1.0.2:
    resolution: {integrity: sha1-tSQ9jz7BqjXxNkYFvA0QNuMKtp8=}

  /write-file-atomic/3.0.3:
    resolution: {integrity: sha512-AvHcyZ5JnSfq3ioSyjrBkH9yW4m7Ayk8/9My/DD9onKeu/94fwrMocemO2QAJFAlnnDN+ZDS+ZjAR5ua1/PV/Q==}
    dependencies:
      imurmurhash: 0.1.4
      is-typedarray: 1.0.0
      signal-exit: 3.0.7
      typedarray-to-buffer: 3.1.5
    dev: true

  /ws/7.5.6:
    resolution: {integrity: sha512-6GLgCqo2cy2A2rjCNFlxQS6ZljG/coZfZXclldI8FB/1G3CCI36Zd8xy2HrFVACi8tfk5XrgLQEk+P0Tnz9UcA==}
    engines: {node: '>=8.3.0'}
    peerDependencies:
      bufferutil: ^4.0.1
      utf-8-validate: ^5.0.2
    peerDependenciesMeta:
      bufferutil:
        optional: true
      utf-8-validate:
        optional: true
    dev: false

  /xtend/4.0.2:
    resolution: {integrity: sha512-LKYU1iAXJXUgAXn9URjiu+MWhyUXHsvfp7mcuYm9dSUKK0/CjtrUwFAxD82/mCWbtLsGjFIad0wIsod4zrTAEQ==}
    engines: {node: '>=0.4'}
    dev: false

  /y18n/3.2.2:
    resolution: {integrity: sha512-uGZHXkHnhF0XeeAPgnKfPv1bgKAYyVvmNL1xlKsPYZPaIHxGti2hHqvOCQv71XMsLxu1QjergkqogUnms5D3YQ==}
    dev: false

  /y18n/4.0.3:
    resolution: {integrity: sha512-JKhqTOwSrqNA1NY5lSztJ1GrBiUodLMmIZuLiDaMRJ+itFd+ABVE8XBjOvIWL+rSqNDC74LCSFmlb/U4UZ4hJQ==}
    dev: true

  /yallist/3.1.1:
    resolution: {integrity: sha512-a4UGQaWPH59mOXUYnAG2ewncQS4i4F43Tv3JoAM+s2VDAmS9NsK8GpDMLrCHPksFT7h3K6TOoUNn2pb7RoXx4g==}
    dev: false

  /yallist/4.0.0:
    resolution: {integrity: sha512-3wdGidZyq5PB084XLES5TpOSRA3wjXAlIWMhum2kRcv/41Sn2emQ0dycQW4uZXLejwKvg6EsvbdlVL+FYEct7A==}

  /yaml/1.10.2:
    resolution: {integrity: sha512-r3vXyErRCYJ7wg28yvBY5VSoAF8ZvlcW9/BwUzEtUsjvX/DKs24dIkuwjtuprwJJHsbyUbLApepYTR1BN4uHrg==}
    engines: {node: '>= 6'}
    dev: true

  /yapool/1.0.0:
    resolution: {integrity: sha1-9pPymjFbUNmp2iZGp6ZkXJaYW2o=}
    dev: true

  /yargs-parser/18.1.3:
    resolution: {integrity: sha512-o50j0JeToy/4K6OZcaQmW6lyXXKhq7csREXcDwk2omFPJEwUNOVtJKvmDr9EI1fAJZUyZcRF7kxGBWmRXudrCQ==}
    engines: {node: '>=6'}
    dependencies:
      camelcase: 5.3.1
      decamelize: 1.2.0
    dev: true

  /yargs/15.4.1:
    resolution: {integrity: sha512-aePbxDmcYW++PaqBsJ+HYUFwCdv4LVvdnhBy78E57PIor8/OVvhMrADFFEDh8DHDFRv/O9i3lPhsENjO7QX0+A==}
    engines: {node: '>=8'}
    dependencies:
      cliui: 6.0.0
      decamelize: 1.2.0
      find-up: 4.1.0
      get-caller-file: 2.0.5
      require-directory: 2.1.1
      require-main-filename: 2.0.0
      set-blocking: 2.0.0
      string-width: 4.2.3
      which-module: 2.0.0
      y18n: 4.0.3
      yargs-parser: 18.1.3
    dev: true

  /yargs/3.32.0:
    resolution: {integrity: sha1-AwiOnr+edWtpdRYR0qXvWRSCyZU=}
    dependencies:
      camelcase: 2.1.1
      cliui: 3.2.0
      decamelize: 1.2.0
      os-locale: 1.4.0
      string-width: 1.0.2
      window-size: 0.1.4
      y18n: 3.2.2
    dev: false

  /yn/3.1.1:
    resolution: {integrity: sha512-Ux4ygGWsu2c7isFWe8Yu1YluJmqVhxqK2cLXNQA5AcC3QfbGNpM7fu0Y8b/z16pXLnFxZYvWhd3fhBY9DLmC6Q==}
    engines: {node: '>=6'}
    dev: false<|MERGE_RESOLUTION|>--- conflicted
+++ resolved
@@ -65,11 +65,7 @@
   safe-json-stringify: 1.2.0
   seq-logging: 1.1.1
   supertest: 6.2.2
-<<<<<<< HEAD
   tachi-common: 0.7.15
-=======
-  tachi-common: 0.7.3-real-exceed
->>>>>>> 96650c4a
   tap: 15.1.6
   ts-node: 10.4.0
   tsconfig-paths: 3.12.0
@@ -116,11 +112,7 @@
   rimraf: 3.0.2
   safe-json-stringify: 1.2.0
   seq-logging: 1.1.1
-<<<<<<< HEAD
   tachi-common: 0.7.15
-=======
-  tachi-common: 0.7.3-real-exceed
->>>>>>> 96650c4a
   ts-node: 10.4.0_2615db9039ce432b4abf2fc39ef336ec
   tsconfig-paths: 3.12.0
   typescript: 4.5.5
@@ -2416,13 +2408,8 @@
     resolution: {integrity: sha512-o2JlM7ydqd3Qk9CA0L4NL6mTzU2sdx96a+oOfPu8Mkl/PK51vSyoi8/rQ8NknZtk44vq15lmhAj9CIAGwgeWKw==}
     dev: false
 
-<<<<<<< HEAD
   /css-select/4.2.1:
     resolution: {integrity: sha512-/aUslKhzkTNCQUB2qTX84lVmfia9NyjP3WpDGtj/WxhwBzWBYUV3DgUpurHTme8UTPcPlAD1DJ+b0nN/t50zDQ==}
-=======
-  /css-select/4.3.0:
-    resolution: {integrity: sha512-wPpOYtnsVontu2mODhA19JrqWxNsfdatRKd64kmpRbQgh1KtItko5sTnEpPdpSaJszTOhEMlF/RPz28qj4HqhQ==}
->>>>>>> 96650c4a
     dependencies:
       boolbase: 1.0.0
       css-what: 6.1.0
@@ -2431,13 +2418,8 @@
       nth-check: 2.0.1
     dev: false
 
-<<<<<<< HEAD
   /css-what/5.1.0:
     resolution: {integrity: sha512-arSMRWIIFY0hV8pIxZMEfmMI47Wj3R/aWpZDDxWYCPEiOMv6tfOrnpDtgxBYPEQD4V0Y/958+1TdC3iWTFcUPw==}
-=======
-  /css-what/6.1.0:
-    resolution: {integrity: sha512-HTUrgRJ7r4dsZKU6GjmpfRK1O76h97Z8MfS1G0FozR+oF2kG6Vfe8JE6zwrkbxigziPHinCJ+gCPjA9EaBDtRw==}
->>>>>>> 96650c4a
     engines: {node: '>= 6'}
     dev: false
 
@@ -3477,13 +3459,8 @@
     engines: {node: '>=8'}
     dev: true
 
-<<<<<<< HEAD
   /html-entities/2.3.2:
     resolution: {integrity: sha512-c3Ab/url5ksaT0WyleslpBEthOzWhrjQbg75y7XUsfSzi3Dgzt0l8w5e7DylRn15MTlMMD58dTfzddNS2kcAjQ==}
-=======
-  /html-entities/2.3.3:
-    resolution: {integrity: sha512-DV5Ln36z34NNTDgnz0EWGBLZENelNAtkiFA4kyNOG2tDI6Mz1uSWiq1wAKdyjnJwyDiDO7Fa2SO1CTxPXL8VxA==}
->>>>>>> 96650c4a
     dev: false
 
   /html-escaper/2.0.2:
@@ -5386,13 +5363,8 @@
     engines: {node: '>= 0.4'}
     dev: true
 
-<<<<<<< HEAD
   /tachi-common/0.7.15:
     resolution: {integrity: sha512-rZNTYZFmDVUDcqaVJZAwLhH3Sskoks6Votc62JAOIrxVKEGu9JwGClEpU7YXtD4Uq2Qwt9ZesMtRatQ9rgcMcg==}
-=======
-  /tachi-common/0.7.3-real-exceed:
-    resolution: {integrity: sha512-rwIRnK3vr7Mq/YqDIZjQOYM5iJl47ssjBS8xLWQMpXjf36RPPqUSFbi0jJenMgMV3n/Le/KUZR62+iP34qptfQ==}
->>>>>>> 96650c4a
     dependencies:
       '@types/mongodb': 3.6.18
     dev: false

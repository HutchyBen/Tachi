--- conflicted
+++ resolved
@@ -1,10 +1,7 @@
 {
 	"name": "tachi-server",
-<<<<<<< HEAD
-	"version": "2.1.0-dev",
-=======
+	"version": "2.1.0",
 	"version": "2.0.34",
->>>>>>> db5a3d7d
 	"description": "A score tracking server.",
 	"main": "js/index.js",
 	"private": true,

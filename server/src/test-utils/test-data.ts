--- conflicted
+++ resolved
@@ -89,7 +89,6 @@
 	timeAchieved: 10000,
 };
 
-<<<<<<< HEAD
 export const TestingIIDXSPScore: ScoreDocument<"iidx:SP"> = {
 	service: "foo (DIRECT-MANUAL)",
 	game: "iidx",
@@ -148,7 +147,6 @@
 	track_no: 0,
 	vol_rate: 193,
 };
-=======
 export const TestingBMS7KScore: ScoreDocument<"bms:7K"> = {
 	calculatedData: {
 		sieglinde: 20,
@@ -179,9 +177,6 @@
 	timeAdded: 100,
 	userID: 1,
 };
-
-export const TestingKsHookSV3CScore = GetKTDataJSON("./kshook-sv3c/base.json") as KsHookSV3CScore;
->>>>>>> a0bf583a
 
 export const TestingLR2HookScore: LR2HookScore = {
 	md5: "38616b85332037cc12924f2ae2840262",

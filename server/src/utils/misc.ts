--- conflicted
+++ resolved
@@ -184,15 +184,11 @@
  */
 export function asyncExec(command: string, cwd?: string) {
 	return new Promise<{ stdout: string; stderr: string }>((resolve, reject) => {
-<<<<<<< HEAD
 		// note: We set the maximum possible stdout to 1G. We probably won't ever hit
 		// this, since the most expensive thing we do is like, read charts-bms.json
 		// which is ~40mb at the time of writing.
 		// I'm not sure why maxBuffer exists to be honest.
-		exec(command, { maxBuffer: ONE_MEGABYTE * 1024 }, (err, stdout, stderr) => {
-=======
-		exec(command, { cwd }, (err, stdout, stderr) => {
->>>>>>> 1f9d9e8a
+		exec(command, { maxBuffer: ONE_MEGABYTE * 1024, cwd }, (err, stdout, stderr) => {
 			if (err) {
 				// eslint-disable-next-line prefer-promise-reject-errors
 				reject({ err, stdout, stderr });

--- conflicted
+++ resolved
@@ -68,11 +68,8 @@
 	);
 
 	try {
-<<<<<<< HEAD
-=======
 		// Having _id defined will cause this to throw, causing it to not apply
 		// the update.
->>>>>>> 153a9fb9
 		if (newScore._id) {
 			logger.warn(
 				`Passed a score with _id to UpdateScore. This property should not be set. Deleting this property and continuing anyway.`
@@ -80,10 +77,7 @@
 			// This property shouldn't be defined.
 			delete newScore._id;
 		}
-<<<<<<< HEAD
 
-=======
->>>>>>> 153a9fb9
 		await db.scores.update(
 			{
 				scoreID: oldScoreID,

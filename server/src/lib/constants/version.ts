// Note that Version Info is intentionally identical between all variants of tachi
// viz. btchi and ktchi share versioning. This is because they
// essentially share codebases.

const MAJOR = 2;
const MINOR = 0;
<<<<<<< HEAD
const PATCH = 27;
=======
const PATCH = 28;
>>>>>>> 11c989ca

// As is with all front-facing zkldi projects, the version names for tachi-server
// are from an album I like. In this case, the album is Portishead - Dummy.
// The fact that this album is very similar to Mezzanine
// - the album used for Kamaitachi v1 - is deliberate. :) - zkldi
const PORTISHEAD_DUMMY = [
	"Mysterons", // v2.0.0
	"Sour Times", // v2.1.0
	"Strangers", // v2.2.0
	"It Could Be Sweet", // v2.3.0
	"Wandering Star", // v2.4.0
	"It's a Fire", // v2.5.0
	"Numb", // v2.6.0
	"Roads", // v2.7.0
	"Pedestal", // v2.8.0
	"Biscuit", // v2.9.0
	"Glory Box", // v2.10.0
	// v2.11+ onwards are not expected to occur, but if they do, we'll figure something out.
];

export const VERSION_INFO = {
	major: MAJOR,
	minor: MINOR,
	patch: PATCH,
	name: PORTISHEAD_DUMMY[MINOR],
};

export const VERSION_STR = `${MAJOR}.${MINOR}.${PATCH}`;

export function FormatVersion() {
	return `v${VERSION_STR} (${VERSION_INFO.name})`;
}<|MERGE_RESOLUTION|>--- conflicted
+++ resolved
@@ -4,11 +4,7 @@
 
 const MAJOR = 2;
 const MINOR = 0;
-<<<<<<< HEAD
-const PATCH = 27;
-=======
 const PATCH = 28;
->>>>>>> 11c989ca
 
 // As is with all front-facing zkldi projects, the version names for tachi-server
 // are from an album I like. In this case, the album is Portishead - Dummy.

import db from "external/mongo/db";
import { KtLogger } from "lib/logger/logger";
import { PBScoreDocument, ScoreDocument } from "tachi-common";
import { FindChartWithChartID } from "utils/queries/charts";
import { CalculateVF6 } from "../calculated-data/stats";
import { InternalFailure } from "../common/converter-failures";

export async function IIDXMergeFn(
	pbDoc: PBScoreDocument<"iidx:SP" | "iidx:DP">,
	scorePB: ScoreDocument<"iidx:SP" | "iidx:DP">,
	lampPB: ScoreDocument<"iidx:SP" | "iidx:DP">,
	logger: KtLogger
): Promise<boolean> {
	// lampRating needs to be updated.
	pbDoc.calculatedData.ktLampRating = lampPB.calculatedData.ktLampRating;

	// bad+poor PB document. This is a weird, third indepdenent metric that IIDX players sometimes care about.
	const bpPB = (await db.scores.findOne(
		{
			userID: scorePB.userID,
			chartID: scorePB.chartID,
			"scoreData.hitMeta.bp": { $exists: true },
		},
		{
			sort: {
				"scoreData.hitMeta.bp": 1, // bp 0 is the best BP, bp 1 is worse, so on
			},
		}
	)) as ScoreDocument<"iidx:SP" | "iidx:DP">;

	if (!bpPB) {
		logger.verbose(
			`Could not find BP PB for ${scorePB.userID} ${scorePB.chartID} in PB joining. User likely has no scores with BP defined.`,
			{ pbDoc }
		);
		// this isn't actually an error! we just don't have to do anything.
		return true;
	}

	// by default scorePB is chosen for hitMeta fields, so, we can skip any assignments here by returning here.
	if (bpPB.scoreID === scorePB.scoreID) {
		logger.debug(`Skipped merging BP PB as scorePB was also BP PB.`);
		return true;
	} else if (bpPB.scoreID === lampPB.scoreID) {
		pbDoc.scoreData.hitMeta.bp = lampPB.scoreData.hitMeta.bp;
		logger.debug(`Skipped adding BP PB as composedFrom because lampPB was also BP PB.`);
		return true;
	}

	pbDoc.scoreData.hitMeta.bp = bpPB.scoreData.hitMeta.bp!;

	pbDoc.composedFrom.other = [{ name: "Best BP", scoreID: bpPB.scoreID }];

	// Update lamp related iidx-specific info from the lampPB.
	pbDoc.scoreData.hitMeta.gsm = lampPB.scoreData.hitMeta.gsm ?? null;
	pbDoc.scoreData.hitMeta.gauge = lampPB.scoreData.hitMeta.gauge ?? null;
	pbDoc.scoreData.hitMeta.gaugeHistory = lampPB.scoreData.hitMeta.gaugeHistory ?? null;

	return true;
}

<<<<<<< HEAD
export function PopnMergeFn(
	pbDoc: PBScoreDocument<"popn:9B">,
	scorePB: ScoreDocument<"popn:9B">,
	lampPB: ScoreDocument<"popn:9B">,
	logger: KtLogger
) {
	pbDoc.scoreData.hitMeta.specificClearType = lampPB.scoreData.hitMeta.specificClearType;
=======
export function BMSMergeFn(
	pbDoc: PBScoreDocument<"bms:7K" | "bms:14K">,
	scorePB: ScoreDocument<"bms:7K" | "bms:14K">,
	lampPB: ScoreDocument<"bms:7K" | "bms:14K">,
	logger: KtLogger
) {
	pbDoc.calculatedData.sieglinde = lampPB.calculatedData.sieglinde;
>>>>>>> a0bf583a

	return true;
}

/**
 * This function recalculates and applies VF6 to the PB document.
 *
 * This is near-identical to the SDVXMergeFn. See that.
 */
export async function USCMergeFn(
	pbDoc: PBScoreDocument<"usc:Keyboard" | "usc:Controller">,
	scorePB: ScoreDocument<"usc:Keyboard" | "usc:Controller">,
	lampPB: ScoreDocument<"usc:Keyboard" | "usc:Controller">,
	logger: KtLogger
) {
	// @optimisable - see SDVXMergeFn
	const chart = await FindChartWithChartID("usc", pbDoc.chartID);

	if (!chart) {
		logger.severe(`Chart ${pbDoc.chartID} disappeared underfoot?`);
		throw new InternalFailure(`Chart ${pbDoc.chartID} disappeared underfoot?`);
	}

	pbDoc.calculatedData.VF6 = CalculateVF6(
		pbDoc.scoreData.grade,
		pbDoc.scoreData.lamp,
		pbDoc.scoreData.percent,
		chart.levelNum,
		logger
	);

	return true;
}

/**
 * This function recalculates and applies VF6 to the PB document.
 *
 * SDVX cannot just select the larger volforce - instead, volforce has to be
 * re-calculated for any different permutation of scorePB + lampPB.
 */
export async function SDVXMergeFn(
	pbDoc: PBScoreDocument<"sdvx:Single">,
	scorePB: ScoreDocument<"sdvx:Single">,
	lampPB: ScoreDocument<"sdvx:Single">,
	logger: KtLogger
): Promise<boolean> {
	// @optimisable
	// This is a re-fetch, but it's difficult to pass the chart all
	// the way down here due to how chartIDs (set) works. :(
	const chart = await FindChartWithChartID("sdvx", pbDoc.chartID);

	if (!chart) {
		logger.severe(`Chart ${pbDoc.chartID} disappeared underfoot?`);
		throw new InternalFailure(`Chart ${pbDoc.chartID} disappeared underfoot?`);
	}

	pbDoc.calculatedData.VF6 = CalculateVF6(
		pbDoc.scoreData.grade,
		pbDoc.scoreData.lamp,
		pbDoc.scoreData.percent,
		chart.levelNum,
		logger
	);

	return true;
}<|MERGE_RESOLUTION|>--- conflicted
+++ resolved
@@ -59,7 +59,6 @@
 	return true;
 }
 
-<<<<<<< HEAD
 export function PopnMergeFn(
 	pbDoc: PBScoreDocument<"popn:9B">,
 	scorePB: ScoreDocument<"popn:9B">,
@@ -67,7 +66,10 @@
 	logger: KtLogger
 ) {
 	pbDoc.scoreData.hitMeta.specificClearType = lampPB.scoreData.hitMeta.specificClearType;
-=======
+
+	return true;
+}
+
 export function BMSMergeFn(
 	pbDoc: PBScoreDocument<"bms:7K" | "bms:14K">,
 	scorePB: ScoreDocument<"bms:7K" | "bms:14K">,
@@ -75,7 +77,6 @@
 	logger: KtLogger
 ) {
 	pbDoc.calculatedData.sieglinde = lampPB.calculatedData.sieglinde;
->>>>>>> a0bf583a
 
 	return true;
 }

import db from "external/mongo/db";
import { KtLogger } from "lib/logger/logger";
import { BulkWriteUpdateOneOperation } from "mongodb";
import { integer, PBScoreDocument, ScoreDocument } from "tachi-common";
<<<<<<< HEAD
import { IIDXMergeFn, PopnMergeFn, SDVXMergeFn, USCMergeFn } from "./game-specific-merge";
=======
import { BMSMergeFn, IIDXMergeFn, SDVXMergeFn, USCMergeFn } from "./game-specific-merge";
>>>>>>> a0bf583a

export type PBScoreDocumentNoRank = Omit<PBScoreDocument, "rankingData">;

export async function CreatePBDoc(userID: integer, chartID: string, logger: KtLogger) {
	const scorePB = await db.scores.findOne(
		{
			userID,
			chartID,
		},
		{
			sort: {
				"scoreData.percent": -1,
			},
		}
	);

	if (!scorePB) {
		logger.severe(
			`User ${userID} has no scores on chart, but a PB was attempted to be created?`,
			{
				chartID,
				userID,
			}
		);
		return;
	}

	const lampPB = (await db.scores.findOne(
		{
			userID,
			chartID,
		},
		{
			sort: {
				"scoreData.lampIndex": -1,
			},
		}
	)) as ScoreDocument; // guaranteed to not be null, as this always resolves
	// to atleast one score (and we got ScorePB above, so we know there's
	// atleast one).

	const pbDoc = await MergeScoreLampIntoPB(userID, scorePB, lampPB, logger);

	if (!pbDoc) {
		return;
	}

	// finally, return our full pbDoc, that does NOT have the ranking props.
	// (We will add those later)
	return pbDoc;
}

/**
 * Updates users' rankings on a given chart.
 */
export async function UpdateChartRanking(chartID: string) {
	const scores = await db["personal-bests"].find(
		{ chartID },
		{
			sort: {
				"scoreData.percent": -1,
				timeAchieved: -1,
			},
		}
	);

	const bwrite: BulkWriteUpdateOneOperation<PBScoreDocument>[] = [];

	let rank = 0;

	for (let i = 0; i < scores.length; i++) {
		const score = scores[i];
		rank++;

		bwrite.push({
			updateOne: {
				filter: { chartID: score.chartID, userID: score.userID },
				update: {
					$set: {
						rankingData: {
							rank,
							outOf: scores.length,
						},
					},
				},
			},
		});
	}

	// If a score is deleted such that the chart is now empty of
	// scores, the below statement will crash with no op specified.
	if (bwrite.length === 0) {
		return;
	}

	await db["personal-bests"].bulkWrite(bwrite, { ordered: false });
}

// Explicit acknowledgement that typing this properly simply takes too much time
// This is a function that is aptly described below when you see how its called.
// They return true on success, false on failure, and mutate their arguments.
// eslint-disable-next-line @typescript-eslint/no-explicit-any
const GAME_SPECIFIC_MERGE_FNS: Record<string, any> = {
	iidx: IIDXMergeFn,
	sdvx: SDVXMergeFn,
	usc: USCMergeFn,
<<<<<<< HEAD
	popn: PopnMergeFn,
=======
	bms: BMSMergeFn,
>>>>>>> a0bf583a
};

async function MergeScoreLampIntoPB(
	userID: integer,
	scorePB: ScoreDocument,
	lampPB: ScoreDocument,
	logger: KtLogger
): Promise<PBScoreDocumentNoRank | void> {
	// @hack
	// since time cannot be negative, this is a rough hack
	// to resolve nullable timeAchieveds without hitting NaN.
	let timeAchieved: number | null = Math.max(
		scorePB.timeAchieved ?? -1,
		lampPB.timeAchieved ?? -1
	);

	if (timeAchieved === -1) {
		timeAchieved = null;
	}

	const pbDoc: PBScoreDocumentNoRank = {
		composedFrom: {
			scorePB: scorePB.scoreID,
			lampPB: lampPB.scoreID,
		},
		chartID: scorePB.chartID,
		userID,
		songID: scorePB.songID,
		highlight: scorePB.highlight || lampPB.highlight,
		timeAchieved,
		game: scorePB.game,
		playtype: scorePB.playtype,
		isPrimary: scorePB.isPrimary,
		scoreData: {
			score: scorePB.scoreData.score,
			percent: scorePB.scoreData.percent,
			esd: scorePB.scoreData.esd,
			grade: scorePB.scoreData.grade,
			gradeIndex: scorePB.scoreData.gradeIndex,
			lamp: lampPB.scoreData.lamp,
			lampIndex: lampPB.scoreData.lampIndex,
			judgements: scorePB.scoreData.judgements,
			hitMeta: scorePB.scoreData.hitMeta, // this will probably be overrode by game-specific fns
		},
		calculatedData: scorePB.calculatedData,
	};

	const GameSpecificMergeFn = GAME_SPECIFIC_MERGE_FNS[scorePB.game];
	if (GameSpecificMergeFn) {
		const success = await GameSpecificMergeFn(pbDoc, scorePB, lampPB, logger);

		// If the mergeFn returns false, this means something has gone
		// rather wrong. We just return undefined here, which in turn
		// tells our calling code to skip this PB entirely.
		if (success === false) {
			return;
		}
	}

	return pbDoc;
}<|MERGE_RESOLUTION|>--- conflicted
+++ resolved
@@ -2,11 +2,13 @@
 import { KtLogger } from "lib/logger/logger";
 import { BulkWriteUpdateOneOperation } from "mongodb";
 import { integer, PBScoreDocument, ScoreDocument } from "tachi-common";
-<<<<<<< HEAD
-import { IIDXMergeFn, PopnMergeFn, SDVXMergeFn, USCMergeFn } from "./game-specific-merge";
-=======
-import { BMSMergeFn, IIDXMergeFn, SDVXMergeFn, USCMergeFn } from "./game-specific-merge";
->>>>>>> a0bf583a
+import {
+	BMSMergeFn,
+	IIDXMergeFn,
+	PopnMergeFn,
+	SDVXMergeFn,
+	USCMergeFn,
+} from "./game-specific-merge";
 
 export type PBScoreDocumentNoRank = Omit<PBScoreDocument, "rankingData">;
 
@@ -113,11 +115,8 @@
 	iidx: IIDXMergeFn,
 	sdvx: SDVXMergeFn,
 	usc: USCMergeFn,
-<<<<<<< HEAD
 	popn: PopnMergeFn,
-=======
 	bms: BMSMergeFn,
->>>>>>> a0bf583a
 };
 
 async function MergeScoreLampIntoPB(

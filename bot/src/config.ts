// noinspection JSUnusedGlobalSymbols
/** @deprecated replace with database call & cache */
export const allowedChannels = [
	"876321394005254214"
];

export enum LoggerLayers  {
	client = "client",
	songLink = "songLink",
	embedGenerator = "embedGenerator",
<<<<<<< HEAD
	deezerMetadata = "deezerMetadata",
=======
	slashCommands = "slashCommands"
>>>>>>> f5740ebf
}

export const platformRegex = [
	"open.spotify.com",
	"play.google.com/music/m",
	"music.apple.com",
	"soundcloud.com",
	"deezer.com",
	"^\\?(https?://)?(www.)?(youtube.com|youtu.?be)/.+$",
];

export const platformData: Record<string, {emoji: string, prettyName: string}> = {
	spotify: {
		emoji: "686481957730779146",
		prettyName: "Spotify",
	},
	soundcloud: {
		emoji: "686481619405766706",
		prettyName: "Soundcloud",
	},
	google: {
		emoji: "686482178464284674",
		prettyName: "Google Play",
	},
	appleMusic: {
		emoji: "686482030120140886",
		prettyName: "Apple Music",
	},
	youtube: {
		emoji: "689044959290196020",
		prettyName: "Youtube",
	},
	deezer: {
		emoji: "699195540180566026",
		prettyName: "Deezer",
	},
};<|MERGE_RESOLUTION|>--- conflicted
+++ resolved
@@ -8,11 +8,8 @@
 	client = "client",
 	songLink = "songLink",
 	embedGenerator = "embedGenerator",
-<<<<<<< HEAD
 	deezerMetadata = "deezerMetadata",
-=======
 	slashCommands = "slashCommands"
->>>>>>> f5740ebf
 }
 
 export const platformRegex = [

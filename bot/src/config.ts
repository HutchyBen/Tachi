--- conflicted
+++ resolved
@@ -11,10 +11,7 @@
 	profile = "profile",
 	selectInteractionHandler = "selectInteractionHandler",
 	buildProfileEmbed = "buildProfileEmbed",
-<<<<<<< HEAD
 	chartSearch = "chartSearch",
-	buildChartEmbed = "buildChartEmbed"
-=======
+	buildChartEmbed = "buildChartEmbed",
 	tachiLinker = "tachiLinker"
->>>>>>> b4b3877a
 }
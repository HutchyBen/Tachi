--- conflicted
+++ resolved
@@ -9,12 +9,9 @@
   # Non-prod environment
   echo "ENV=DEV" >> "$DOT_ENV_PATH"
   echo "DISCORD_TOKEN=${NON_PROD_DISCORD_TOKEN:-"_"}" >> "$DOT_ENV_PATH"
-<<<<<<< HEAD
   echo "DEV_SERVER_ID=883949913887612938" >> "$DOT_ENV_PATH" # Where is testing taking place?
-=======
   echo "BOT_CLIENT_SECRET=${NON_PROD_BOT_CLIENT_SECRET:-"_"}" >> "$DOT_ENV_PATH"
   echo "BOT_CLIENT_ID=${NON_PROD_BOT_CLIENT_ID:-"_"}" >> "$DOT_ENV_PATH"
->>>>>>> 86ced82e
 else
   # Prod environment
   echo "ENV=PROD" >> "$DOT_ENV_PATH"
